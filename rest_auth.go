//  Copyright 2015-Present Couchbase, Inc.
//
//  Use of this software is governed by the Business Source License included
//  in the file licenses/BSL-Couchbase.txt.  As of the Change Date specified
//  in that file, in accordance with the Business Source License, use of this
//  software will be governed by the Apache License, Version 2.0, included in
//  the file licenses/APL2.txt.

package cbft

import (
	"bytes"
	"encoding/json"
	"fmt"
	"io/ioutil"
	"net/http"
	"strconv"
	"strings"

	"github.com/blevesearch/bleve/v2"
	"github.com/buger/jsonparser"

	"github.com/couchbase/cbauth"
	"github.com/couchbase/cbgt"
	"github.com/couchbase/cbgt/rest"
	audit "github.com/couchbase/goutils/go-cbaudit"
)

// CBAuthWebCreds extra level-of-indirection allows for overrides and
// for more testability.
var CBAuthWebCreds = cbauth.AuthWebCreds

// CBAuthIsAllowed extra level-of-indirection allows for overrides and
// for more testability.
var CBAuthIsAllowed = func(creds cbauth.Creds, permission string) (
	bool, error) {
	return creds.IsAllowed(permission)
}

// CBAuthSendForbidden extra level-of-indirection allows for overrides
// and for more testability.
var CBAuthSendForbidden = func(w http.ResponseWriter, permission string) {
	cbauth.SendForbidden(w, permission)
}

// CBAuthSendUnauthorized extra level-of-indirection allows for
// overrides and for more testability.
var CBAuthSendUnauthorized = func(w http.ResponseWriter) {
	cbauth.SendUnauthorized(w)
}

// UrlWithAuth extra level-of-indirection allows for
// overrides and for more testability.
var UrlWithAuth = func(authType, urlStr string) (string, error) {
	if authType == "cbauth" {
		return cbgt.CBAuthURL(urlStr)
	}

	return urlStr, nil
}

// --------------------------------------------------

// Map of "method:path" => "perm".  For example, "GET:/api/index" =>
// "cluster.bucket.fts!read".
var restPermsMap = map[string]string{}
var restAuditMap = map[string]uint32{}

func init() {
	// Initialze restPermsMap from restPerms.
	rps := strings.Split(strings.TrimSpace(restPerms), "\n\n")
	for _, rp := range rps {
		// Example rp: "GET /api/index\ncluster.bucket...!read".
		rpa := strings.Split(rp, "\n")
		ra := strings.Split(rpa[0], " ")
		method := ra[0]
		path := ra[1]
		perm := rpa[1]
		restPermsMap[method+":"+path] = perm
		if len(rpa) > 2 {
			eventId, _ := strconv.ParseUint(rpa[2], 0, 32)
			restAuditMap[method+":"+path] = uint32(eventId)
		}
	}
}

// --------------------------------------------------------

func addUserAgentHeaderToRequest(req *http.Request) {
	req.Header.Set("User-Agent", cbgt.UserAgentStr)
}

func checkAPIAuth(avh *AuthVersionHandler,
	w http.ResponseWriter, req *http.Request, path string) (
	allowed bool, username string) {
	authType := ""

	var mgr *cbgt.Manager
	var adtSvc *audit.AuditSvc

	if avh != nil {
		mgr = avh.mgr
		adtSvc = avh.adtSvc
	}

	if mgr != nil && mgr.Options() != nil {
		authType = mgr.Options()["authType"]
	}

	if authType == "" {
		return true, ""
	}

	if authType != "cbauth" {
		return false, ""
	}

	r := &restRequestParser{req: req}

	perms, err := preparePerms(mgr, r, req.Method, path)
	if err != nil {
		requestBody, _ := ioutil.ReadAll(req.Body)
		rest.PropagateError(w, requestBody, fmt.Sprintf("rest_auth: preparePerms,"+
			" err: %v", err), http.StatusBadRequest)
		return false, ""
	}

<<<<<<< HEAD
	if len(perms) <= 0 {
		return true, ""
	}

=======
	addUserAgentHeaderToRequest(req)
>>>>>>> 87be9e60
	creds, err := CBAuthWebCreds(req)
	if err != nil {
		requestBody, _ := ioutil.ReadAll(req.Body)
		rest.PropagateError(w, requestBody, fmt.Sprintf("rest_auth: cbauth.AuthWebCreds,"+
			" err: %v", err), http.StatusForbidden)

		if adtSvc != nil {
			d := GetAuditEventData(AuditAccessDeniedEvent, req)
			go adtSvc.Write(AuditAccessDeniedEvent, d)
		}

		return false, ""
	}

	for _, perm := range perms {
		allowed, err = CBAuthIsAllowed(creds, perm)
		if err != nil {
			requestBody, _ := ioutil.ReadAll(req.Body)
			rest.PropagateError(w, requestBody, fmt.Sprintf("rest_auth: cbauth.IsAllowed,"+
				" err: %v", err), http.StatusForbidden)
			return false, ""
		}

		if !allowed {
			CBAuthSendForbidden(w, perm)

			if adtSvc != nil {
				d := GetAuditEventData(AuditAccessDeniedEvent, req)
				go adtSvc.Write(AuditAccessDeniedEvent, d)
			}

			return false, ""
		}
	}

	username = creds.Name()

	if ok, msg := processRequest(username, path, req); !ok {
		requestBody, _ := ioutil.ReadAll(req.Body)
		rest.PropagateError(w, requestBody, msg, http.StatusTooManyRequests)
		return false, ""
	}

	return true, username
}

// --------------------------------------------------------

func sourceNamesForAlias(name string, indexDefsByName map[string]*cbgt.IndexDef,
	depth int) ([]string, error) {
	if depth > 50 {
		return nil, errAliasExpansionTooDeep
	}

	var rv []string

	indexDef, exists := indexDefsByName[name]
	if exists && indexDef != nil && indexDef.Type == "fulltext-alias" {
		aliasParams, err := parseAliasParams(indexDef.Params)
		if err != nil {
			return nil, fmt.Errorf("error expanding fulltext-alias: %v", err)
		}
		for aliasIndexName := range aliasParams.Targets {
			aliasIndexDef, exists := indexDefsByName[aliasIndexName]
			// if alias target doesn't exist, do nothing
			if exists {
				if aliasIndexDef.Type == "fulltext-alias" {
					// handle nested aliases with recursive call
					nestedSources, err := sourceNamesForAlias(aliasIndexName,
						indexDefsByName, depth+1)
					if err != nil {
						return nil, err
					}
					rv = append(rv, nestedSources...)
				} else {
					sourceNames, err := getSourceNamesFromIndexDef(aliasIndexDef)
					if err != nil {
						return nil, err
					}
					rv = append(rv, sourceNames...)
				}
			}
		}
	}

	return rv, nil
}

func getSourceNamesFromIndexDef(indexDef *cbgt.IndexDef) ([]string, error) {
	if len(indexDef.Params) > 0 {
		bleveParamBytes := []byte(indexDef.Params)
		docConfig, _, _, err := jsonparser.Get(bleveParamBytes, "doc_config")
		if err != nil {
			// couldn't find doc_config to detect the mode
			return []string{indexDef.SourceName}, nil
		}

		docConfigMode, _, _, _ := jsonparser.Get(docConfig, "mode")
		if strings.HasPrefix(string(docConfigMode), ConfigModeCollPrefix) {
			// look up the scope/collection details from the cache.
			scopeName, collectionNames := metaFieldValCache.getScopeCollectionNames(indexDef.Name)
			if len(scopeName) > 0 && len(collectionNames) > 0 {
				sourceNames := make([]string, len(collectionNames))
				for i := range collectionNames {
					sourceNames[i] = indexDef.SourceName + ":" + scopeName + ":" + collectionNames[i]
				}
				return sourceNames, nil
			}

			// parse it again if the cache is empty like that in a unit test.
			bmapping, _, _, err := jsonparser.Get(bleveParamBytes, "mapping")
			if err != nil {
				return nil, err
			}

			mapping := bleve.NewIndexMapping()
			err = UnmarshalJSON(bmapping, mapping)
			if err != nil {
				return nil, err
			}

			sName, colNames, _, err := getScopeCollTypeMappings(mapping, true)
			if err != nil {
				return nil, err
			}

			sourceNames := make([]string, len(colNames))
			for i, colName := range colNames {
				sourceNames[i] = indexDef.SourceName + ":" + sName + ":" + colName
			}
			return sourceNames, nil
		}
	}

	return []string{indexDef.SourceName}, nil
}

// an interface to abstract the bare minimum aspect of a cbgt.Manager
// that we need, so that we can stub the interface for testing
type definitionLookuper interface {
	GetPIndex(pindexName string) *cbgt.PIndex
	GetIndexDefs(refresh bool) (*cbgt.IndexDefs, map[string]*cbgt.IndexDef, error)
}

// requestParser is an interface which both the rest and rpc based
// services to implement for eliciting the bare minimum parameters
// needed for performing the authentication
type requestParser interface {
	GetIndexName() (string, error)
	GetPIndexName() (string, error)
	GetIndexDef() (*cbgt.IndexDef, error)
	GetRequest() (interface{}, string)
	GetCollectionNames() ([]string, error)
}

var errInvalidHttpRequest = fmt.Errorf("rest_auth: invalid http request")

type restRequestParser struct {
	req *http.Request
}

func (p *restRequestParser) GetRequest() (interface{}, string) {
	return p.req, "REST"
}

func (p *restRequestParser) GetIndexName() (string, error) {
	return rest.IndexNameLookup(p.req), nil
}

func (p *restRequestParser) GetPIndexName() (string, error) {
	pindexName := rest.PIndexNameLookup(p.req)
	if pindexName != "" {
		return pindexName, nil
	}
	return "", fmt.Errorf("rest_auth: restRequestParser, missing pindexName")
}

func (p *restRequestParser) GetIndexDef() (*cbgt.IndexDef, error) {
	var requestBody []byte
	var err error
	if p.req.Body != nil {
		requestBody, err = ioutil.ReadAll(p.req.Body)
		if err != nil {
			return nil, fmt.Errorf("rest_auth: restRequestParser, err: %v", err)
		}
	}

	// reset req.Body so it can be read later by the handler
	p.req.Body = ioutil.NopCloser(bytes.NewReader(requestBody))

	var indexDef cbgt.IndexDef
	if len(requestBody) > 0 {
		err := json.Unmarshal(requestBody, &indexDef)
		if err != nil {
			return nil, fmt.Errorf("rest_auth: restRequestParser, unmarshal err: %v", err)
		}
	}

	if indexDef.Type == "" {
		// if indexType wasn't found in the request body, attempt reading it
		// from the form entries.
		indexDef.Type = p.req.FormValue("indexType")
	}

	return &indexDef, nil
}

func (p *restRequestParser) GetCollectionNames() ([]string, error) {
	var requestBody []byte
	var err error
	if p.req.Body != nil {
		requestBody, err = ioutil.ReadAll(p.req.Body)
		if err != nil {
			return nil, fmt.Errorf("rest_auth: restRequestParser, err: %v", err)
		}
	}

	// reset req.Body so it can be read later by the handler
	p.req.Body = ioutil.NopCloser(bytes.NewReader(requestBody))

	var rv []string
	jsonparser.ArrayEach(requestBody, func(value []byte,
		dataType jsonparser.ValueType, offset int, err error) {
		rv = append(rv, string(value))
	}, "collections")

	return rv, nil
}

func (p *restRequestParser) GetSourceName() (string, error) {
	return p.req.FormValue("sourceName"), nil
}

var errIndexNotFound = fmt.Errorf("index not found")
var errPIndexNotFound = fmt.Errorf("pindex not found")
var errAliasExpansionTooDeep = fmt.Errorf("alias expansion too deep")

func sourceNamesFromReq(mgr definitionLookuper, rp requestParser,
	method, path string) ([]string, error) {
	indexName, _ := rp.GetIndexName()
	_, indexDefsByName, err := mgr.GetIndexDefs(false)
	if err != nil {
		return nil, err
	}
	if indexName != "" {
		indexDef, exists := indexDefsByName[indexName]
		if !exists || indexDef == nil {
			if method == "PUT" {
				// Special case where PUT represents an index creation
				// when there's no indexDef.
				return findCouchbaseSourceNames(rp, indexName, indexDefsByName)
			}
			return nil, errIndexNotFound
		}

		var sourceNames []string
		var currSourceNames []string
		if indexDef.Type == "fulltext-alias" {
			// this finds the sources in current definition
			currSourceNames, err = sourceNamesForAlias(indexName, indexDefsByName, 0)
			if err != nil {
				return nil, err
			}
			sourceNames = append(sourceNames, currSourceNames...)
		} else {
			// first use the source in current definition
			currSourceNames, err = getSourceNamesFromIndexDef(indexDef)
			if err != nil {
				return nil, err
			}

			// get the target collections from the request
			targetColls, _ := rp.GetCollectionNames()

			// authenticate against all the sourcenames if its a blanket query
			if len(targetColls) == 0 {
				return append(sourceNames, currSourceNames...), nil
			}

			// authenticate only against the given target collections
			collMap := cbgt.StringsToMap(targetColls)
			for _, sn := range currSourceNames {
				pos := strings.LastIndex(sn, ":") + 1
				if _, found := collMap[sn[pos:]]; found {
					sourceNames = append(sourceNames, sn)
				}
			}
		}

		return sourceNames, nil
	}

	pindexName, err := rp.GetPIndexName()
	if pindexName == "" || err != nil {
		return nil, fmt.Errorf("missing indexName/pindexName, err: %v", err)
	}

	pindex := mgr.GetPIndex(pindexName)
	if pindex == nil {
		return nil, errPIndexNotFound
	}

	indexDef, _ := indexDefsByName[pindex.IndexName]
	if indexDef != nil {
		return getSourceNamesFromIndexDef(indexDef)
	}

	return nil, fmt.Errorf("invalid pindexName: %s", pindexName)
}

func preparePerms(mgr definitionLookuper, r requestParser,
	method, path string) ([]string, error) {
	perm := restPermsMap[method+":"+path]
	if perm == "" {
		perm = restPermDefault
	} else if perm == "none" {
		return nil, nil
	} else if strings.Index(perm, "{}") >= 0 {
		return nil, nil // Need dynamic post-filtering of REST response.
	}
	if strings.Index(perm, "<sourceName>") >= 0 {
		sourceNames, err := sourceNamesFromReq(mgr, r, method, path)
		if err != nil {
			return nil, err
		}

		perms := make([]string, 0, len(sourceNames))
		for _, sourceName := range sourceNames {
			perms = append(perms,
				decoratePermStrings(perm, sourceName))
		}
		return perms, nil
	}

	return []string{perm}, nil
}

func decoratePermStrings(perm, sourceName string) string {
	// If the RBAC settings are done at the scope or collection
	// level, then update the perm placeholder strings (refer rest_perm.go)
	// accordingly before decorating it with the source details.
	// This source enriched perm strings are further sent for
	// authentications.
	/*
		Perm string for RBAC at bucket level “test”:
		cluster.bucket[test].data.docs!read

		Perm string for RBAC at bucket “test”, scope “s”:
		cluster.scope[test:s].data.docs!read

		Perm string for RBAC at bucket “test”, scope “s”, collection “c”:
		cluster.collection[test:s:c].data.docs!read
	*/
	rbacLevel := strings.Count(sourceName, ":")
	if rbacLevel == 0 {
		perm = strings.ReplaceAll(perm, "collection", "bucket")
	} else if rbacLevel == 1 {
		perm = strings.ReplaceAll(perm, "collection", "scope")
	}

	return strings.ReplaceAll(perm, "<sourceName>", sourceName)
}

func findCouchbaseSourceNames(r requestParser, indexName string,
	indexDefsByName map[string]*cbgt.IndexDef) (rv []string, err error) {
	indexDef, err := r.GetIndexDef()
	if err != nil || indexDef == nil {
		return nil, err
	}

	if indexDef.Type == "fulltext-index" {
		t, reqType := r.GetRequest()
		req := t.(*http.Request)
		// TODO handle this for RPCs.
		if reqType == "REST" {
			sourceType, _ := rest.ExtractSourceTypeName(req, indexDef, indexName)
			if sourceType == cbgt.SOURCE_GOCOUCHBASE || sourceType == cbgt.SOURCE_GOCBCORE {
				return getSourceNamesFromIndexDef(indexDef)
			}
		}
	} else if indexDef.Type == "fulltext-alias" {
		// create a copy of indexDefNames with the new one added
		futureIndexDefsByName := make(map[string]*cbgt.IndexDef,
			len(indexDefsByName)+1)
		for k, v := range indexDefsByName {
			futureIndexDefsByName[k] = v
		}
		futureIndexDefsByName[indexName] = indexDef

		return sourceNamesForAlias(indexName, futureIndexDefsByName, 0)
	}

	return nil, nil
}

type CBAuthBasicLogin struct {
	mgr *cbgt.Manager
}

func CBAuthBasicLoginHandler(mgr *cbgt.Manager) (*CBAuthBasicLogin, error) {
	return &CBAuthBasicLogin{
		mgr: mgr,
	}, nil
}

func (h *CBAuthBasicLogin) ServeHTTP(
	w http.ResponseWriter, req *http.Request) {
	authType := ""
	if h.mgr != nil && h.mgr.Options() != nil {
		authType = h.mgr.Options()["authType"]
	}

	if authType == "cbauth" {
		addUserAgentHeaderToRequest(req)
		creds, err := CBAuthWebCreds(req)
		if err != nil {
			requestBody, _ := ioutil.ReadAll(req.Body)
			rest.PropagateError(w, requestBody, fmt.Sprintf("rest_auth: cbauth.AuthWebCreds,"+
				" err: %v", err), http.StatusForbidden)
			return
		}

		if creds.Domain() == "anonymous" {
			// force basic auth login by sending 401
			CBAuthSendUnauthorized(w)
			return
		}
	}

	// redirect to /
	http.Redirect(w, req, "/", http.StatusMovedPermanently)
}<|MERGE_RESOLUTION|>--- conflicted
+++ resolved
@@ -125,14 +125,11 @@
 		return false, ""
 	}
 
-<<<<<<< HEAD
 	if len(perms) <= 0 {
 		return true, ""
 	}
 
-=======
 	addUserAgentHeaderToRequest(req)
->>>>>>> 87be9e60
 	creds, err := CBAuthWebCreds(req)
 	if err != nil {
 		requestBody, _ := ioutil.ReadAll(req.Body)
