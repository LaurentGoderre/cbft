--- conflicted
+++ resolved
@@ -176,14 +176,10 @@
             return docString;
         },
         getDims: function (col) {
-<<<<<<< HEAD
-            return dims[col]
+            return dims[rowPaths[col]]
         },
         getTextValue: function (col) {
             return rowValues[col]
-=======
-            return dims[rowPaths[col]]
->>>>>>> 3c68aae8
         }
     };
 }
