//  Copyright 2017-Present Couchbase, Inc.
//
//  Use of this software is governed by the Business Source License included
//  in the file licenses/BSL-Couchbase.txt.  As of the Change Date specified
//  in that file, in accordance with the Business Source License, use of this
//  software will be governed by the Apache License, Version 2.0, included in
//  the file licenses/APL2.txt.

var ftsAppName = 'fts';
var ftsPrefix = 'fts';

// -------------------------------------------------------
import angular from "angular";

import {downgradeInjectable} from '@angular/upgrade/static';
import { QwDialogService } from '../query/angular-directives/qw.dialog.service.js';

import uiRouter from "@uirouter/angularjs";
import uiCodemirror from "angular-ui-codemirror";
import CodeMirror from "codemirror";
import ngClipboard from "ngclipboard";
import ngSortable from "angular-legacy-sortable";
import mnPermissions from "components/mn_permissions";
import mnFooterStatsController from "mn_admin/mn_gsi_footer_controller";
import mnStatisticsNewService from "mn_admin/mn_statistics_service";
import mnDocumentsService from "mn_admin/mn_documents_service";
import mnSelect from "components/directives/mn_select/mn_select";

import BleveAnalyzerModalCtrl from "./static-bleve-mapping/js/mapping/analysis-analyzer.js";
import BleveCharFilterModalCtrl from "./static-bleve-mapping/js/mapping/analysis-charfilter.js";
import BleveDatetimeParserModalCtrl from "./static-bleve-mapping/js/mapping/analysis-datetimeparser.js";
import BleveTokenFilterModalCtrl from "./static-bleve-mapping/js/mapping/analysis-tokenfilter.js";
import BleveTokenizerModalCtrl from "./static-bleve-mapping/js/mapping/analysis-tokenizer.js";
import BleveWordListModalCtrl from "./static-bleve-mapping/js/mapping/analysis-wordlist.js";
import {bleveIndexMappingScrub} from "./static-bleve-mapping/js/mapping/index-mapping.js";

import {IndexesCtrl, IndexCtrl, IndexNewCtrl} from "./static/index.js";
import {errorMessage, confirmDialog, alertDialog, obtainBucketScopeUndecoratedIndexName} from "./static/util.js";
import QueryCtrl from "./static/query.js";
import uiTree from "angular-ui-tree";

import {initCodeMirrorActiveLine} from "./codemirror-active-line.js";
import {newParsedDocs} from "./fts_easy_parse.js";
import {newEditFields, newEditField} from "./fts_easy_field.js";
import {newEasyMappings, newEasyMapping} from "./fts_easy_mapping.js";

import ftsListTemplate from "./fts_list.html";
import ftsNewTemplate from "./fts_new.html";
import ftsNewEasyTemplate from "./fts_new_easy.html";
import ftsSearchTemplate from "./fts_search.html";
import ftsDetailsTemplate from "./fts_details.html";
import indexImportTemplate from "./import_index.html";

import uiAce from "ui-ace";

export default ftsAppName;

angular
    .module(ftsAppName,
            [uiRouter, ngClipboard, mnPermissions, uiTree, ngSortable, mnStatisticsNewService,
                uiCodemirror, mnDocumentsService, mnSelect, uiAce])
    .config(["$stateProvider", function($stateProvider) {
      addFtsStates("app.admin.search");

      function addFtsStates(parent) {
        $stateProvider
          .state(parent, {
            url: '/fts',
            abstract: true,
            views: {
              "main@app.admin": {
                controller: "IndexesCtrlFT_NS",
                template: ftsListTemplate
              }
            },
            params: {
              footerBucket: {
                value: null,
                dynamic: true
              }
            },
            data: {
              title: "Full Text Search"
            }
          })
          .state(parent + '.fts_list', {
            url: '/fts_list?open',
            controller: 'IndexesCtrlFT_NS',
            template: ftsListTemplate
          })
          .state(parent + '.fts_new', {
            url: '/fts_new/?indexType&sourceType',
            views: {
              "main@app.admin": {
                controller: 'IndexNewCtrlFT_NS',
                template: ftsNewTemplate
              }
            },
            data: {
              title: "Add Index",
              parent: {name: 'Full Text Search', link: parent + '.fts_list'}
            }
          })
          .state(parent + '.fts_new_easy', {
            url: '/fts_new_easy/?indexType&sourceType',
            views: {
              "main@app.admin": {
                controller: 'IndexNewCtrlFTEasy_NS',
                template: ftsNewEasyTemplate
              }
            },
            data: {
              title: "Quick Index",
              parent: {name: 'Full Text Search', link: parent + '.fts_list'}
            }
          })
          .state(parent + '.fts_new_alias', {
            url: '/fts_new_alias/?indexType&sourceType',
            views: {
              "main@app.admin": {
                controller: 'IndexNewCtrlFT_NS',
                template: ftsNewTemplate
              }
            },
            data: {
              title: "Add Alias",
              parent: {name: 'Full Text Search', link: parent + '.fts_list'}
            }
          })
          .state(parent + '.fts_edit', {
            url: '/fts_edit/:indexName/_edit',
            views: {
              "main@app.admin": {
                controller: 'IndexNewCtrlFT_NS',
                template: ftsNewTemplate
              }
            },
            data: {
              title: "Edit Index",
              parent: {name: 'Full Text Search', link: parent + '.fts_list'}
            }
          })
          .state(parent + '.fts_edit_easy', {
            url: '/fts_edit_easy/:indexName/_edit',
            views: {
              "main@app.admin": {
                controller: 'IndexNewCtrlFTEasy_NS',
                template: ftsNewEasyTemplate
              }
            },
            data: {
              title: "Edit Quick Index",
              parent: {name: 'Full Text Search', link: parent + '.fts_list'}
            }
          })
          .state(parent + '.fts_edit_alias', {
            url: '/fts_edit_alias/:indexName/_edit',
            views: {
              "main@app.admin": {
                controller: 'IndexNewCtrlFT_NS',
                template: ftsNewTemplate
              }
            },
            data: {
              title: "Edit Alias",
              parent: {name: 'Full Text Search', link: parent + '.fts_list'}
            }
          })
          .state(parent + '.fts_clone', {
            url: '/fts_clone/:indexName/_clone',
            views: {
              "main@app.admin": {
                controller: 'IndexNewCtrlFT_NS',
                template: ftsNewTemplate
              }
            },
            data: {
              title: "Clone Index",
              parent: {name: 'Full Text Search', link: parent + '.fts_list'}
            }
          })
          .state(parent + '.fts_clone_alias', {
            url: '/fts_clone_alias/:indexName/_clone',
            views: {
              "main@app.admin": {
                controller: 'IndexNewCtrlFT_NS',
                template: ftsNewTemplate
              }
            },
            data: {
              title: "Clone Alias",
              parent: {name: 'Full Text Search', link: parent + '.fts_list'}
            }
          })
          .state(parent + '.fts_search', {
            url: '/fts_search/:indexName/_search?q&p',
            reloadOnSearch: false,
            views: {
              "main@app.admin": {
                controller: 'IndexSearchCtrlFT_NS',
                template: ftsSearchTemplate
              }
            },
            data: {
              title: "Search Results",
              parent: {name: 'Full Text Search', link: parent + '.fts_list'}
            }
          })
          .state(parent + '.fts_details', {
            url: '/fts_details/:indexName',
            views: {
              "main@app.admin": {
                controller: 'IndexDetailsCtrlFT_NS',
                template: ftsDetailsTemplate
              }
            },
            data: {
              title: "Index Details",
              parent: {name: 'Full Text Search', link: parent + '.fts_list'}
            }
          });
      }
    }]);

  angular.module(ftsAppName).
        controller('mnFooterStatsController', mnFooterStatsController).
        controller('IndexesCtrlFT_NS',
                   ["$scope", "$http", "$state", "$stateParams",
                    "$log", "$sce", "$location", "$uibModal",
                    "mnPoolDefault", "mnPermissions", IndexesCtrlFT_NS]).
        controller('indexViewController',
                   ["$scope", "$http", "$state", "$log",
                    "$sce", "$location", "$uibModal",
                    "mnPermissions", indexViewController]).
        controller('IndexCtrlFT_NS',
                   ["$scope", "$http", "$stateParams", "$state",
                    "$location", "$log", "$sce", "$uibModal", IndexCtrlFT_NS]).
        controller('IndexNewCtrlFT_NS',
                   ["$scope", "$http", "$state", "$stateParams",
                    "$location", "$log", "$sce", "$uibModal",
                    "$q", "mnBucketsService", "mnPoolDefault", IndexNewCtrlFT_NS]).
        controller('IndexNewCtrlFTEasy_NS',
                   ["$scope", "$http", "$state", "$stateParams",
                    "$location", "$log", "$sce", "$uibModal",
                    "$q", "mnBucketsService", "mnPoolDefault",
                    "mnDocumentsService", IndexNewCtrlFTEasy_NS]).
        controller('IndexSearchCtrlFT_NS',
                   ["$scope", "$http", "$stateParams", "$log", "$sce",
                    "$location", "mnPermissions",
                    "qwDialogService", IndexSearchCtrlFT_NS]).
        controller('IndexDetailsCtrlFT_NS',
                   ["$scope", "$http", "$stateParams",
                    "$location", "$log", "$sce",
                    "$uibModal", IndexDetailsCtrlFT_NS]).
        factory('qwDialogService', downgradeInjectable(QwDialogService));

// ----------------------------------------------

var updateDocCountIntervalMS = 5000;

function IndexesCtrlFT_NS($scope, $http, $state, $stateParams,
                          $log, $sce, $location, $uibModal,
                          mnPoolDefault, mnPermissions) {
    var $routeParams = $stateParams;

    var http = prefixedHttp($http, '../_p/' + ftsPrefix);

    $scope.ftsChecking = true;
    $scope.ftsAvailable = false;
    $scope.ftsCheckError = "";
    $scope.ftsNodes = [];

    mnPermissions.check()

    try {
        $scope.permsCluster = mnPermissions.export.cluster;
    } catch (e) {
    }

    http.get("/api/runtime").
    then(function(response) {
      $scope.ftsAvailable = true;
      $scope.ftsChecking = false;

      nextSteps();
    }, function(response) {
      $scope.ftsChecking = false;
      // if we got a 404, there is no fts service on this node.
      // let's go through the list of nodes
      // and see which ones have a fts service
      if (response.status == 404) {
        mnPoolDefault.get().then(function(value){
          $scope.ftsNodes = mnPoolDefault.getUrlsRunningService(value.nodes, "fts");
        });
      } else {
        // some other error to show
        $scope.ftsCheckError = response.data;
      }

      nextSteps();
    });

    function nextSteps() {
        if (!$scope.ftsChecking && !$scope.ftsAvailable && !$scope.ftsNodes.length) {
            // can't do anything if no nodes hosting search service
            return;
        }

        $scope.detailsOpened = {};
        if ($state.params && $state.params.open) {
            $scope.detailsOpened[$state.params.open] = true;
        }

        $scope.detailsOpenedJSON = {};
        $scope.detailsOpenedJSONCurl = {};

        $scope.escapeCmdLineParam = function(s) {
            // Transform single quotes (') into '"'"', so...
            //   curl http://foo -d '{{escapeCmdLineParam(stringWithQuotes)}}'
            // where...
            //   stringWithQuotes == "he said 'hi' twice"
            // will result in...
            //   curl http://foo -d 'he said '"'"'hi'"'"' twice'
            return s.replace(/\'/g, '\'"\'"\'');
        }

        $scope.searchInputs = {};

        $scope.done = false;

        var rv = IndexesCtrl($scope, http, $routeParams, $log, $sce, $location, $uibModal);

        $scope.$on('$stateChangeStart', function() {
            $scope.done = true;
        });

        function isMappingIncompatibleWithQuickEditor(mapping) {
            if (!mapping.enabled) {
                // mapping is disabled
                return true;
            }

            if (!mapping.dynamic &&
                (!angular.isDefined(mapping.properties) || mapping.properties.length == 0) &&
                (!angular.isDefined(mapping.fields) || mapping.fields.length == 0)) {
                // mapping has no child mappings or fields defined within it
                return true;
            }

            for (var name in mapping.properties) {
                if (mapping.properties[name].dynamic) {
                    // dynamic child mappings not supported
                    return true;
                }
                if (isMappingIncompatibleWithQuickEditor(mapping.properties[name])) {
                    return true;
                }
            }

            if (angular.isDefined(mapping.fields)) {
                if (mapping.fields.length > 1) {
                    // a field was mapped multiple times
                    return true;
                }

                if (mapping.fields.length == 1) {
                    if (!mapping.fields[0].index) {
                        // un-indexed field
                        return true;
                    }
                }
            }

            return false;
        }

        $scope.showEasyMode = function(indexDef) {
            let params = indexDef.params;
            if (params.doc_config.mode != "scope.collection.type_field" ||
                params.doc_config.type_field != "type") {
                // quick (easy) editor works in scope.collection.type_field mode only
                return false;
            }

            if (params.mapping.default_analyzer != "standard" ||
                params.mapping.default_datetime_parser != "dateTimeOptional" ||
                params.mapping.default_field != "_all" ||
                params.mapping.default_type != "_default" ||
                params.mapping.type_field != "_type") {
                // advanced settings' violation for quick (easy) editor
                return false;
            }

            let analysis = params.mapping.analysis;
            if (angular.isDefined(analysis) &&
                Object.keys(analysis).length > 0) {
                // custom analysis elements aren't supported with quick (easy) editor
                return false;
            }

            if (params.mapping.default_mapping.enabled) {
                // default mapping not supported with quick (easy) editor
                return false;
            }

            for (var name in params.mapping.types) {
                let scopeCollection = name.split(".");
                if (scopeCollection.length != 2) {
                    // type names can only be of format "scope.collection" to
                    // work with the quick (easy) editor
                    return false
                }

                if (isMappingIncompatibleWithQuickEditor(params.mapping.types[name])) {
                    return false;
                }
            }

            return true;
        };

        $scope.expando = function(indexName) {
            $scope.detailsOpened[indexName] = !$scope.detailsOpened[indexName];

            // The timeout gives angular some time to create the input control.
            if ($scope.detailsOpened[indexName]) {
                setTimeout(function() {
                    document.getElementById('query_bar_input_' + indexName).focus()
                }, 100);
            }
        };

        return rv;
    }
}

function indexViewController($scope, $http, $state, $log, $sce, $location, $uibModal, mnPermissions) {
    $scope.indexName = $scope.indexDef.name;

    var stateParams = {indexName: $scope.indexName};

    $scope.jsonDetails = false;
    $scope.curlDetails = false;

    var rv = IndexCtrlFT_NS($scope, $http, stateParams, $state,
        $location, $log, $sce, $uibModal);

    var loadProgressStats = $scope.loadProgressStats;

    function checkRetStatus(code) {
        if (code == 403) {
            // http status for FORBIDDEN
            return false;
        } else if (code == 400) {
            // http status for BAD REQUEST
            return false;
        }
        return true;
    }

    function updateDocCount() {
        if (!$scope.done) {
            if (loadProgressStats(checkRetStatus)) {
                setTimeout(updateDocCount, updateDocCountIntervalMS);
            }
        }
    }

    setTimeout(updateDocCount, updateDocCountIntervalMS);

    if ($scope.indexDef.sourceName) {
        mnPermissions.check()
    }

    return rv;
}

// -------------------------------------------------------

function IndexCtrlFT_NS($scope, $http, $stateParams, $state,
                        $location, $log, $sce, $uibModal) {
    var $routeParams = $stateParams;

    var http = prefixedHttp($http, '../_p/' + ftsPrefix);

    $scope.progress = "idle";
    $scope.docCount = "";
    $scope.numMutationsToIndex = "";
    $scope.httpStatus = 200;    // OK

    $scope.loadProgressStats = function(callback) {
        if ($scope.indexDef.type != "fulltext-index") {
            return;
        }
        $scope.errorMessage = null;
        $scope.errorMessageFull = null;

        http.get('/api/stats/index/'+$scope.indexName+'/progress').
        then(function(response) {
            var data = response.data;
            if (data) {
                $scope.docCount = data["doc_count"];
                $scope.numMutationsToIndex = data["num_mutations_to_index"];
                updateProgress();
            }
        }, function(response) {
            $scope.httpStatus = response.Status;
            updateProgress();
        });

        if (callback) {
            return callback($scope.httpStatus);
        }
    }

    $scope.obtainScope = function(indexDef) {
        if (angular.isDefined(indexDef.params.doc_config.mode)) {
            if (indexDef.params.doc_config.mode.startsWith("scope.collection.")) {
                if (angular.isDefined(indexDef.params.mapping.default_mapping.enabled)) {
                    if (indexDef.params.mapping.default_mapping.enabled) {
                        return "_default";
                    }
                }
                if (angular.isDefined(indexDef.params.mapping.types)) {
                    for (let [key, value] of Object.entries(indexDef.params.mapping.types)) {
                        if (value.enabled) {
                            return key.split(".")[0];
                        }
                    }
                }
            }
        }
        return "_default"
    }

    $scope.obtainCollections = function(indexDef) {
        if (angular.isDefined(indexDef.params.doc_config.mode)) {
            if (indexDef.params.doc_config.mode.startsWith("scope.collection.")) {
                let collectionNames = [];
                if (angular.isDefined(indexDef.params.mapping.default_mapping.enabled)) {
                    if (indexDef.params.mapping.default_mapping.enabled) {
                        collectionNames.push("_default");
                    }
                }
                if (angular.isDefined(indexDef.params.mapping.types)) {
                    for (let [key, value] of Object.entries(indexDef.params.mapping.types)) {
                        if (value.enabled) {
                            try {
                                let collName = key.split(".")[1];
                                if (collName.length > 0 && collectionNames.indexOf(collName) < 0) {
                                    collectionNames.push(collName);
                                }
                            } catch (e) {}
                        }
                    }
                }
                return collectionNames;
            }
        }
        return ["_default"];
    }

    http.get("/api/managerMeta").
    then (function(response) {
        var data = response.data;
        $scope.meta = data;

        if (!$scope.indexDef) {
            $http.get('/api/index/' + $scope.indexName).then(function(response) {
                $scope.indexDef = response.data.indexDef;
                initQueryHelp();
            })
        } else {
            initQueryHelp();
        }

        function initQueryHelp() {
            var indexDefType = ($scope.indexDef && $scope.indexDef.type);

            $scope.queryHelp = $scope.meta.indexTypes[indexDefType].queryHelp;
            // this call to trustAsHtml is safe provided we trust
            // the registered pindex implementations
            $scope.queryHelpSafe = $sce.trustAsHtml($scope.queryHelp);
        }
    });

    function updateProgress() {
        try {
            if (angular.isDefined($scope.indexDef.planParams.nodePlanParams[""][""].canWrite)) {
                if (!$scope.indexDef.planParams.nodePlanParams[""][""].canWrite) {
                    $scope.progress = "paused";
                    return;
                }
            }
        } catch (e) {}

        var numMutationsToIndex = parseInt($scope.numMutationsToIndex);
        let prog = "idle";
        if (angular.isDefined(numMutationsToIndex) && numMutationsToIndex > 0) {
            prog = "active";
        }
        $scope.progress = prog;
    }

    IndexCtrl($scope, http, $routeParams,
              $location, $log, $sce, $uibModal);

    if ($scope.tab === "summary") {
        $scope.loadProgressStats();
    }

    ftsServiceHostPort($scope, $http, $location);
}

// -------------------------------------------------------

function IndexNewCtrlFT_NS($scope, $http, $state, $stateParams,
                           $location, $log, $sce, $uibModal,
                           $q, mnBucketsService, mnPoolDefault) {
    mnBucketsService.getBucketsByType(true).
        then(initWithBuckets,
             function(err) {
                 // Possible RBAC issue listing buckets or other error.
                 console.log("mnBucketsService.getBucketsByType failed", err);
                 initWithBuckets([]);
             });

    function getCollections(bucket) {
        return $http({
            method: "GET",
            url: "/pools/default/buckets/" + encodeURIComponent(bucket) + "/scopes"
        });
    }

    function listScopesForBucket(bucket) {
        return getCollections(bucket).then(function (resp) {
            var scopes = [];
            for (var scopeI in resp.data.scopes) {
                let scope = resp.data.scopes[scopeI];
                scopes.push(scope.name);
            }
            return scopes;
        });
    }

    function listCollectionsForBucketScope(bucket, scopeName) {
        return getCollections(bucket).then(function (resp) {
            var collections = [];
            for (var scopeI in resp.data.scopes) {
                let scope = resp.data.scopes[scopeI];
                if (scope.name == scopeName) {
                    for ( var collI in scope.collections) {
                        let collection = scope.collections[collI];
                        collections.push(collection.name);
                    }
                }
            }
            return collections;
        });
    }

    function initWithBuckets(buckets) {
        $scope.ftsDocConfig = {};
        $scope.ftsStore = {};
        $scope.ftsStore.indexType = "scorch";

        $scope.ftsNodes = [];
        mnPoolDefault.get().then(function(value){
          $scope.ftsNodes = mnPoolDefault.getUrlsRunningService(value.nodes, "fts");
        });

        $scope.buckets = buckets;
        $scope.bucketNames = [];
        for (var i = 0; i < buckets.length; i++) {
            // Add membase buckets only to list of index-able buckets
            if (buckets[i].bucketType === "membase") {
                $scope.bucketNames.push(buckets[i].name);
            }
        }
        $scope.scopeNames = [];
        $scope.collectionNames = [];

        $scope.indexEditorPreview = {};
        $scope.indexEditorPreview["fulltext-index"] = null;
        $scope.indexEditorPreview["fulltext-alias"] = null;

        var $routeParams = $stateParams;

        var $locationRewrite = {
            host: $location.host,
            path: function(p) {
                if (!p) {
                    return $location.path();
                }
                var newIndexName = p.replace(/^\/indexes\//, "");
                $state.go("app.admin.search.fts_list", { open: newIndexName });
            }
        }

        $scope.docConfigCollections = false;
        $scope.docConfigMode = "type_field";


        function initScopeName(params) {
            let paramsObj = angular.fromJson(params);
            let docConfig = angular.fromJson(paramsObj.doc_config);
            if (angular.isDefined(docConfig.mode)) {
                if (docConfig.mode.startsWith("scope.collection.")) {
                    let mapping = angular.fromJson(paramsObj.mapping);
                    if (angular.isDefined(mapping.default_mapping)) {
                        if (mapping.default_mapping.enabled) {
                            return "_default";
                        }
                        for (let [key, value] of Object.entries(mapping.types)) {
                            if (value.enabled) {
                                return key.split(".")[0];
                            }
                        }
                    }
                    return "";
                }
                return "_default";
            }
            return "";
        }

        $scope.updateBucketDetails = function(selectedBucket, keepScope) {
            listScopesForBucket(selectedBucket || $scope.newSourceName).then(function (scopes) {
                if (!keepScope) {
                    $scope.newScopeName = initScopeName($scope.newIndexParams['fulltext-index']);
                }
                $scope.scopeNames = scopes;
                if ($scope.scopeNames.length > 0) {
                    if ($scope.newScopeName == "" || $scope.scopeNames.indexOf($scope.newScopeName) < 0) {
                        // init scope to first entry in options if unavailable or not in options
                        $scope.newScopeName = $scope.scopeNames[0];
                    }
                }
                $scope.updateScopeDetails($scope.newScopeName);
            });
        };

        $scope.updateScopeDetails = function(newScopeName) {
            if (!angular.isDefined(newScopeName) ||
                newScopeName == "" ||
                newScopeName == null) {
                $scope.newScopeName = "";
                $scope.collectionNames = [];
                return;
            }

            $scope.newScopeName = newScopeName;
            listCollectionsForBucketScope($scope.newSourceName, $scope.newScopeName).then(function (collections) {
                $scope.collectionNames = collections;
            });
        };

        IndexNewCtrlFT($scope,
                       prefixedHttp($http, '../_p/' + ftsPrefix),
                       $routeParams,
                       $locationRewrite, $log, $sce, $uibModal,
                       finishIndexNewCtrlFTInit);

        function finishIndexNewCtrlFTInit() {
            var putIndexOrig = $scope.putIndex;

            $scope.typeIdentifierChanged = function() {
                if ($scope.docConfigMode == "type_field" ||
                    $scope.docConfigMode == "docid_prefix" ||
                    $scope.docConfigMode == "docid_regexp") {
                    if ($scope.docConfigCollections) {
                        $scope.ftsDocConfig.mode = "scope.collection." + $scope.docConfigMode;
                    } else {
                        $scope.ftsDocConfig.mode = $scope.docConfigMode;
                    }

                    if (!$scope.ftsDocConfig.type_field) {
                        $scope.ftsDocConfig.type_field = "type";
                    }
                } else if ($scope.docConfigMode == "scope.collection.type_field" ||
                    $scope.docConfigMode == "scope.collection.docid_prefix" ||
                    $scope.docConfigMode == "scope.collection.docid_regexp") {
                    $scope.ftsDocConfig.mode = $scope.docConfigMode;
                }
            }

            $scope.prepareFTSIndex = function(newIndexName,
                                              newIndexType, newIndexParams,
                                              newSourceType, newSourceName,
                                              newSourceUUID, newSourceParams,
                                              newPlanParams, prevIndexUUID,
                                              readOnly) {
                var errorFields = {};
                var errs = [];

                // type identifier validation/cleanup
                switch ($scope.ftsDocConfig.mode) {
                  case "type_field":
                  case "scope.collection.type_field":
                    if (!$scope.ftsDocConfig.type_field) {
                        errs.push("type field is required");
                    }
                    if (!readOnly) {
                        delete $scope.ftsDocConfig.docid_prefix_delim;
                        delete $scope.ftsDocConfig.docid_regexp;
                    }
                  break;

                  case "docid_prefix":
                  case "scope.collection.docid_prefix":
                    if (!$scope.ftsDocConfig.docid_prefix_delim) {
                        errs.push("Doc ID separator is required");
                    }
                    if (!readOnly) {
                        delete $scope.ftsDocConfig.type_field;
                        delete $scope.ftsDocConfig.docid_regexp;
                    }
                  break;

                  case "docid_regexp":
                  case "scope.collection.docid_regexp":
                    if (!$scope.ftsDocConfig.docid_regexp) {
                        errs.push("Doc ID regexp is required");
                    }
                    if (!readOnly) {
                        delete $scope.ftsDocConfig.type_field;
                        delete $scope.ftsDocConfig.docid_prefix_delim;
                    }
                  break;
                }

                // stringify our doc_config and set that into newIndexParams
                try {
                    newIndexParams['fulltext-index'].doc_config = JSON.stringify($scope.ftsDocConfig);
                } catch (e) {}

                try {
                    newIndexParams['fulltext-index'].store = JSON.stringify($scope.ftsStore);
                } catch (e) {}

                let newNameSuffix = newIndexName;
                let pos = newIndexName.lastIndexOf(".");
                if (pos > 0 && pos+1 < newIndexName.length) {
                    newNameSuffix = newIndexName.slice(pos+1);
                }

                if (!newNameSuffix) {
                    errorFields["indexName"] = true;
                    errs.push("index name is required");
                } else if ($scope.meta &&
                    $scope.meta.indexNameRE &&
                    !newNameSuffix.match($scope.meta.indexNameRE)) {
                    errorFields["indexName"] = true;
                    errs.push("index name '" + newNameSuffix + "'" +
                        " must start with an alphabetic character, and" +
                        " must only use alphanumeric or '-' or '_' characters");
                }

                if (!newSourceName) {
                    errorFields["sourceName"] = true;
                    if (newIndexType == "fulltext-index") {
                        errs.push("source (bucket) needs to be selected");
                    }
                }

                if (newIndexType != "fulltext-alias") {
                    if (newPlanParams) {
                        try {
                            var numReplicas = $scope.numReplicas;
                            if (numReplicas >= 0 ) {
                                let newPlanParamsObj = JSON.parse(newPlanParams);
                                newPlanParamsObj["numReplicas"] = numReplicas;
                                newPlanParams = JSON.stringify(newPlanParamsObj, undefined, 2);
                            }

                            var numPIndexes = $scope.numPIndexes;
                            if (numPIndexes > 0) {
                                let newPlanParamsObj = JSON.parse(newPlanParams);
                                newPlanParamsObj["indexPartitions"] = numPIndexes;
                                newPlanParams = JSON.stringify(newPlanParamsObj, undefined, 2);
                            } else {
                                errs.push("Index Partitions cannot be less than 1");
                            }
                        } catch (e) {
                            errs.push("exception: " + e);
                        }
                    }
                }

                if (errs.length > 0) {
                    var errorMessage =
                        (errs.length > 1 ? "errors: " : "error: ") + errs.join("; ");
                    return {
                        errorFields: errorFields,
                        errorMessage: errorMessage,
                    }
                }

                if (!newSourceUUID) {
                    for (var i = 0; i < buckets.length; i++) {
                        if (newSourceName == buckets[i].name) {
                            newSourceUUID = buckets[i].uuid;
                        }
                    }
                }

                return {
                    newSourceUUID: newSourceUUID,
                    newPlanParams: newPlanParams
                }
            }

            $scope.putIndex = function(newIndexName,
                                       newIndexType, newIndexParams,
                                       newSourceType, newSourceName,
                                       newSourceUUID, newSourceParams,
                                       newPlanParams, prevIndexUUID, isEdit) {
                if (isEdit) {
                    newIndexName = $scope.fullIndexName;
                }
                $scope.errorFields = {};
                $scope.errorMessage = null;
                $scope.errorMessageFull = null;

                var rv = $scope.prepareFTSIndex(newIndexName,
                                                newIndexType, newIndexParams,
                                                newSourceType, newSourceName,
                                                newSourceUUID, newSourceParams,
                                                newPlanParams, prevIndexUUID)
                if (rv.errorFields || rv.errorMessage) {
                    $scope.errorFields = rv.errorFields;
                    $scope.errorMessage = rv.errorMessage;
                    return
                }

                newSourceUUID = rv.newSourceUUID;
                newPlanParams = rv.newPlanParams;

                return putIndexOrig(newIndexName,
                                    newIndexType, newIndexParams,
                                    newSourceType, newSourceName,
                                    newSourceUUID, newSourceParams,
                                    newPlanParams, prevIndexUUID);
            };
        }
    }

    function ImportIndexCtrl($uibModalInstance) {

        $scope.cancel = function() {
            $uibModalInstance.close({})
        }

        $scope.add = function(indexJSON) {
            if (isJSON(indexJSON)) {
                if ($scope.newIndexType == "fulltext-index") {
                    $scope.resetIndexDef()
                    $scope.errorMsg = ""
                    $scope.parseIndexJSON(indexJSON)
                    if ($scope.errorMsg == "") {
                        $scope.showCustomizeIndex = true
                        $scope.cancel()
                    } else {
                        $scope.resetIndexDef()
                    }
                } else if ($scope.newIndexType == "fulltext-alias") {
                    $scope.resetAliasDef()
                    $scope.errorMsg = ""
                    $scope.parseAliasJSON(indexJSON)
                    if ($scope.errorMsg == "") {
                        $scope.showCustomizeIndex = true
                        $scope.cancel()
                    } else {
                        $scope.resetAliasDef()
                    }
                } else {
                    $scope.errorMsg = "Invalid index type"
                }
            } else {
                $scope.errorMsg = "Invalid JSON input"
            }
        }

        function isJSON(string) {
            try {
                JSON.parse(string)
            } catch (e) {
                return false
            }
            return true
        }

        $scope.resetAliasDef = function() {
            $scope.newIndexName = "";
            $scope.selectedTargetIndexes = [];
        }

        $scope.parseAliasJSON = function(aliasJSON) {

            var indexParsed = JSON.parse(aliasJSON)

            if ("name" in indexParsed) {
                $scope.newIndexName = indexParsed.name.split(".").pop()
            }

            if ("params" in indexParsed) {
                if ("targets" in indexParsed.params) {
                    for (const [k, val] of Object.entries(indexParsed.params.targets)) {
                        $scope.parseTarget(k)

                        if ($scope.errorMsg != "") {
                            return
                        }
                    }
                }
            }
        }

        $scope.parseTarget = function(key) {
            if ($scope.aliasTargets.includes(key)) {
                $scope.selectedTargetIndexes.push(key)
            } else {
                $scope.errorMsg = ""
            }
        };

        $scope.resetIndexDef = function() {

            $scope.newIndexName = ""
            $scope.docConfigCollections = false
            $scope.newScopeName = ""
            $scope.updateScopeDetails($scope.newScopeName)

            $scope.indexMapping.analysis.char_filters = {}
            $scope.indexMapping.analysis.tokenizers = {}
            $scope.indexMapping.analysis.token_maps = {}
            $scope.indexMapping.analysis.token_filters = {}
            $scope.indexMapping.analysis.date_time_parsers = {}
            $scope.indexMapping.analysis.analyzers = {}
            $scope.indexMapping.default_analyzer = "standard"
            $scope.indexMapping.default_datetime_parser = "dateTimeOptional"
            $scope.indexMapping.default_field = "_all"
            $scope.indexMapping.default_mapping = {
                "enabled": true,
                "dynamic": true
            }
            $scope.indexMapping.default_type = "_default"
            $scope.indexMapping.docvalues_dynamic = false
            $scope.indexMapping.index_dynamic = true
            $scope.indexMapping.store_dynamic = false

            while ($scope.mappings.length > 1) {
                $scope.mappings.shift()
            }

            $scope.mappings[0].dynamic = true
            $scope.mappings[0].enabled = true
            $scope.mappings[0].fields = []

            while ($scope.mappings[0].mappings.length > 0) {
                $scope.mappings[0].mappings.pop()
            }

            delete $scope.mappings[0].date_format
            delete $scope.mappings[0].default_analyzer

            $scope.docConfigMode = "type_field"
            $scope.ftsDocConfig = {
                docid_prefix_delim: "",
                docid_regexp: "",
                mode: "type_field",
                type_field: "type"
            }

            $scope.newSourceParams = $scope.sourceParamsCopy
            $scope.numReplicas = 0
            $scope.numPIndexes = 1
        }

        $scope.parseIndexJSON = function(indexJSON) {

            var indexParsed = JSON.parse(indexJSON)
            if ("name" in indexParsed) {
                $scope.newIndexName = indexParsed.name.split(".").pop()
            }

            if ("sourceName" in indexParsed) {
                if ($scope.bucketNames.includes(indexParsed.sourceName)) {
                    $scope.newSourceName = indexParsed.sourceName
                    $scope.updateBucketDetails(indexParsed.sourceName, true)
                } else {
                    $scope.errorMsg = "Unknown source name '" + indexParsed.sourceName + "'"
                    return
                }
            }

            if ("params" in indexParsed) {
                if ("doc_config" in indexParsed.params) {
                    if ("mode" in indexParsed.params.doc_config) {
                        if (indexParsed.params.doc_config.mode.startsWith("scope.collection.")) {
                            $scope.docConfigCollections = true
                            indexParsed.params.doc_config.mode = indexParsed.params.doc_config.mode.slice(17)
                        }

                        if (indexParsed.params.doc_config.mode == "type_field" ||
                            indexParsed.params.doc_config.mode == "docid_prefix" ||
                            indexParsed.params.doc_config.mode == "docid_regexp") {
                                $scope.docConfigMode = indexParsed.params.doc_config.mode;
                                $scope.typeIdentifierChanged()
                            }
                    } else {
                        $scope.errorMsg = "mode is a required field in doc_config"
                        return
                    }

                    switch (indexParsed.params.doc_config.mode) {
                        case "type_field":
                            if ("type_field" in indexParsed.params.doc_config) {
                                $scope.ftsDocConfig.type_field = indexParsed.params.doc_config.type_field
                            } else {
                                $scope.errorMsg = "type_field is a required field in doc_config if mode is 'type_field'"
                                return
                            }
                            break
                        case "docid_prefix":
                            if ("docid_prefix_delim" in indexParsed.params.doc_config) {
                                $scope.ftsDocConfig.docid_prefix_delim = indexParsed.params.doc_config.docid_prefix_delim
                            } else {
                                $scope.errorMsg = "docid_prefix_delim is a required field in doc_config if mode is 'docid_prefix'"
                                return
                            }
                            break
                        case "docid_regexp":
                            if ("docid_regexp" in indexParsed.params.doc_config) {
                                $scope.ftsDocConfig.docid_regexp = indexParsed.params.doc_config.docid_regexp
                            } else {
                                $scope.errorMsg = "docid_regexp is a required field in doc_config if mode is 'docid_regexp'"
                                return
                            }
                            break
                    }
                }

                if ("mapping" in indexParsed.params) {

                    if ("analysis" in indexParsed.params.mapping) {

                        if ("char_filters" in indexParsed.params.mapping.analysis) {
                            for (const [k, val] of Object.entries(indexParsed.params.mapping.analysis.char_filters)) {
                                $scope.parseCharFilter(k, val)

                                if ($scope.errorMsg != "") {
                                    return
                                }
                            }
                        }

                        if ("tokenizers" in indexParsed.params.mapping.analysis) {
                            $scope.parseTokenizers(indexParsed.params.mapping.analysis.tokenizers)

                            if ($scope.errorMsg != "") {
                                return
                            }
                        }

                        if ("token_maps" in indexParsed.params.mapping.analysis) {
                            for (const [k, val] of Object.entries(indexParsed.params.mapping.analysis.token_maps)) {
                                $scope.parseTokenMap(k, val)

                                if ($scope.errorMsg != "") {
                                    return
                                }
                            }
                        }

                        if ("token_filters" in indexParsed.params.mapping.analysis) {
                            for (const [k, val] of Object.entries(indexParsed.params.mapping.analysis.token_filters)) {
                                $scope.parseTokenFilter(k, val)

                                if ($scope.errorMsg != "") {
                                    return
                                }
                            }
                        }

                        if ("date_time_parsers" in indexParsed.params.mapping.analysis) {
                            for (const [k, val] of Object.entries(indexParsed.params.mapping.analysis.date_time_parsers)) {
                                $scope.parseDateTimeParser(k, val)

                                if ($scope.errorMsg != "") {
                                    return
                                }
                            }
                        }

                        if ("analyzers" in indexParsed.params.mapping.analysis) {
                            for (const [k, val] of Object.entries(indexParsed.params.mapping.analysis.analyzers)) {
                                $scope.parseAnalyzer(k, val)
                                if ($scope.errorMsg != "") {
                                    return
                                }
                            }
                        }
                    }

                    if ("default_mapping" in indexParsed.params.mapping) {

                        var mapping = $scope.mappings[0]

                        if ("enabled" in indexParsed.params.mapping.default_mapping) {
                            if (indexParsed.params.mapping.default_mapping.enabled == true || indexParsed.params.mapping.default_mapping.enabled == false) {
                                mapping.enabled = indexParsed.params.mapping.default_mapping.enabled
                            }
                        }

                        if ("dynamic" in indexParsed.params.mapping.default_mapping) {
                            if (indexParsed.params.mapping.default_mapping.dynamic == true || indexParsed.params.mapping.default_mapping.dynamic == false) {
                                mapping.dynamic = indexParsed.params.mapping.default_mapping.dynamic
                            }
                        }

                        if ("default_analyzer" in indexParsed.params.mapping.default_mapping) {
                            if ($scope.analyzerNames.includes(indexParsed.params.mapping.default_mapping.default_analyzer)) {
                                mapping.default_analyzer = indexParsed.params.mapping.default_mapping.default_analyzer
                            } else {
                                $scope.errorMsg = "default_mapping has invalid value for field 'default_analyzer'"
                                return
                            }
                        }

                        if ("properties" in indexParsed.params.mapping.default_mapping) {
                            for (const [k, val] of Object.entries(indexParsed.params.mapping.default_mapping.properties)) {
                                $scope.parseMapping(k, val, mapping)

                                if ($scope.errorMsg != "") {
                                    return
                                }
                            }
                        }
                    }

                    if ("types" in indexParsed.params.mapping) {
                        for (const [key, value] of Object.entries(indexParsed.params.mapping.types)) {
                            $scope.parseScope(key)
                            $scope.parseMapping(key, value, null)
                        }
                    }

                    if ("default_type" in indexParsed.params.mapping) {
                        $scope.indexMapping.default_type = indexParsed.params.mapping.default_type
                    }

                    if ("default_analyzer" in indexParsed.params.mapping) {
                        if ($scope.analyzerNames.includes(indexParsed.params.mapping.default_analyzer)) {
                            $scope.indexMapping.default_analyzer = indexParsed.params.mapping.default_analyzer
                        } else {
                            $scope.errorMsg = "Unknown value for default_analyzer"
                            return
                        }
                    }

                    if ("default_datetime_parser" in indexParsed.params.mapping) {
                        if ($scope.dateTimeParserNames.includes(indexParsed.params.mapping.default_datetime_parser)) {
                            $scope.indexMapping.default_datetime_parser = indexParsed.params.mapping.default_datetime_parser
                        } else {
                            $scope.errorMsg = "Unknown value for default_datetime_parser"
                            return
                        }
                    }

                    if ("default_field" in indexParsed.params.mapping) {
                        $scope.indexMapping.default_field = indexParsed.params.mapping.default_field
                    }

                    if ("store_dynamic" in indexParsed.params.mapping) {
                        if (indexParsed.params.mapping.store_dynamic == true || indexParsed.params.mapping.store_dynamic == false) {
                            $scope.indexMapping.store_dynamic = indexParsed.params.mapping.store_dynamic
                        }
                    }

                    if ("index_dynamic" in indexParsed.params.mapping) {
                        if (indexParsed.params.mapping.index_dynamic == true || indexParsed.params.mapping.index_dynamic == false) {
                            $scope.indexMapping.index_dynamic = indexParsed.params.mapping.index_dynamic
                        }
                    }

                    if ("docvalues_dynamic" in indexParsed.params.mapping) {
                        if (indexParsed.params.mapping.docvalues_dynamic == true || indexParsed.params.mapping.docvalues_dynamic == false) {
                            $scope.indexMapping.docvalues_dynamic = indexParsed.params.mapping.docvalues_dynamic
                        }
                    }
                }
            }

            if ("sourceParams" in indexParsed) {
                $scope.newSourceParams = indexParsed.sourceParams;
            }

            if ("planParams" in indexParsed) {
                if ("numReplicas" in indexParsed.planParams) {
                    if ($scope.ftsNodes.length > indexParsed.planParams.numReplicas && indexParsed.planParams.numReplicas <= 3 && indexParsed.planParams.numReplicas >= 0) {
                        $scope.numReplicas = indexParsed.planParams.numReplicas
                    } else {
                        $scope.errorMsg = "Invalid number of replicas"
                        return
                    }
                } else {
                    $scope.numReplicas = 0
                }
                if ("indexPartitions" in indexParsed.planParams) {
                    if (indexParsed.planParams.indexPartitions >= 1) {
                        $scope.numPIndexes = indexParsed.planParams.indexPartitions
                    } else {
                        $scope.errorMsg = "indexPartitions must be a positive number"
                        return
                    }
                } else {
                    $scope.numPIndexes = 1
                }
            }
        }

        $scope.parseCharFilter = function(key, val) {

            var err = $scope.validateCharFilter(key, val, $scope.indexMapping.analysis.char_filters)
            if (err == "") {
                $scope.indexMapping.analysis.char_filters[key] = val
            } else {
                $scope.errorMsg = err
            }
        }

        $scope.validateCharFilter = function (name, newCharFilter, charFilters) {

            var http = prefixedHttp($http, '/../_p/' + ftsPrefix)

            if (!name) {
                return "Name is required"
            }

            if (name != "" && charFilters[name]) {
                return "Character filter named '" + name + "' already exists"
            }

            let testFilters = {}
            testFilters[name] = newCharFilter

            let testMapping = {
                "analysis": {
                    "char_filters": testFilters
                }
            }

            http.post('/api/_validateMapping', bleveIndexMappingScrub(testMapping)).
            then(function() {}, function(response) {
                $scope.errorMsg = response.data
            })

            return ""
        }

        $scope.parseTokenizers = function(tokenizers) {
            var err = $scope.validateAllTokenizers(tokenizers, $scope.indexMapping.analysis.tokenizers)
            if (err == "") {
                for (var t in tokenizers) {
                    $scope.indexMapping.analysis.tokenizers[t] = tokenizers[t]
                }
            } else {
                $scope.errorMsg = err
            }
        }

        $scope.validateAllTokenizers = function (newTokenizers, tokenizers) {

            var http = prefixedHttp($http, '/../_p/' + ftsPrefix)

            for (const name in Object.keys(newTokenizers)) {
                if (!name) {
                    return "Tokenizer name is required"
                }
            }

            for (var t in tokenizers) {
                newTokenizers[t] = tokenizers[t]
            }

            let testMapping = {
                "analysis": {
                    "tokenizers": newTokenizers
                }
            }

            http.post('/api/_validateMapping', bleveIndexMappingScrub(testMapping)).
            then(function() {}, function(response) {
                $scope.errorMsg = response.data
            })

            return ""
        }

        $scope.parseTokenMap = function(key, val) {

            var err = $scope.validateTokenMap(key, val, $scope.indexMapping.analysis.token_maps)
            if (err == "") {
                $scope.indexMapping.analysis.token_maps[key] = val
                $scope.tokenMapNames.push(key)
            } else {
                $scope.errorMsg = err
            }
        }

        $scope.validateTokenMap = function (name, newTokenMap, tokenMaps) {

            if (!name) {
                return "Name is required"
            }

            if (name != "" && tokenMaps[name]) {
                return "Word list named '" + name + "' already exists"
            }

            if (Object.keys(newTokenMap).length != 2) {
                return "Word list named '" + name + "' must only have type and token fields"
            }

            if (!("type" in newTokenMap) || !("tokens" in newTokenMap)) {
                return "Word list named '" + name + "' must have type and token fields"
            }

            if (newTokenMap.type != "custom") {
                return "Word list named '" + name + "' must have type 'custom'"
            }

            return ""
        }

        $scope.parseTokenFilter = function (key, val) {

            var err = $scope.validateTokenFilter(key, val, $scope.indexMapping.analysis.token_filters, $scope.indexMapping.analysis.token_maps)
            if (err == "") {
                $scope.indexMapping.analysis.token_filters[key] = val
            } else {
                $scope.errorMsg = err
            }
        }


        $scope.validateTokenFilter = function (name, newTokenFilter, tokenFilters, tokenMaps) {
            var http = prefixedHttp($http, '/../_p/' + ftsPrefix)

            if (!name) {
                return "Name is required"
            }

            if (name != "" && tokenFilters[name]) {
                return "Token filter named '" + name + "' already exists"
            }

            if (!("type" in newTokenFilter)) {
                return "Token filter named '" + name + "' must have a type"
            }

            switch (newTokenFilter.type) {
                case "dict_compound":
                    if (!("dict_token_map" in newTokenFilter) || Object.keys(newTokenFilter).length != 2) {
                        return "Token filter named '" + name + "' must have fields 'type' and 'dict_token_map'"
                    }
                    if (!($scope.tokenMapNames.includes(newTokenFilter.dict_token_map))) {
                        return "Token filter named '" + name + "' has unknown token sub words map"
                    }
                    break
                case "edge_ngram":
                    if (!("back" in newTokenFilter) || !("min" in newTokenFilter) || !("max" in newTokenFilter) || Object.keys(newTokenFilter).length != 4) {
                        return "Token filter named '" + name + "' must have fields 'type', 'back', 'min' and 'max'"
                    }

                    if (newTokenFilter.min > newTokenFilter.max) {
                        return "Token filter named '" + name + "' must have max >= min"
                    }
                    break
                case "elision":
                    if (!("articles_token_map" in newTokenFilter) || Object.keys(newTokenFilter).length != 2) {
                        return "Token filter named '" + name + "' must have fields 'type' and 'articles_token_map'"
                    }

                    if (!($scope.tokenMapNames.includes(newTokenFilter.articles_token_map))) {
                        return "Token filter named '" + name + "' has unknown article map"
                    }
                    break
                case "keyword_marker":
                    if (!("keywords_token_map" in newTokenFilter) || Object.keys(newTokenFilter).length != 2) {
                        return "Token filter named '" + name + "' must have fields 'type' and 'keywords_token_map'"
                    }

                    if (!($scope.tokenMapNames.includes(newTokenFilter.keywords_token_map))) {
                        return "Token filter named '" + name + "' has unknown keyword map"
                    }
                    break
                case "length":
                    if (!("min" in newTokenFilter) || !("max" in newTokenFilter) || Object.keys(newTokenFilter).length != 3) {
                        return "Token filter named '" + name + "' must have fields 'type', 'min' and 'max'"
                    }

                    if (newTokenFilter.min > newTokenFilter.max) {
                        return "Token filter named '" + name + "' must have max >= min"
                    }
                    break
                case "ngram":
                    if (!("min" in newTokenFilter) || !("max" in newTokenFilter) || Object.keys(newTokenFilter).length != 3) {
                        return "Token filter named '" + name + "' must have fields 'type', 'min' and 'max'"
                    }

                    if (newTokenFilter.min > newTokenFilter.max) {
                        return "Token filter named '" + name + "' must have max >= min"
                    }
                    break
                case "normalize_unicode":
                    if (!("form" in newTokenFilter) || Object.keys(newTokenFilter).length != 2) {
                        return "Token filter named '" + name + "' must have fields 'type' and 'form'"
                    }

                    if (!(newTokenFilter.form == "nfc" || newTokenFilter.form == "nfd" || newTokenFilter.form == "nfkc" || newTokenFilter.form == "nfkd")) {
                        return "Token filter named '" + name + "' must have form value be nfc, nfd, nfkc or nfkd"
                    }
                    break
                case "shingle":
                    if (!("min" in newTokenFilter) || !("max" in newTokenFilter) || !("output_original" in newTokenFilter) || !("separator" in newTokenFilter) || !("filler" in newTokenFilter) || Object.keys(newTokenFilter).length != 6) {
                        return "Token filter named '" + name + "' must have fields 'min', 'max', 'output_original', 'separator', 'filter' and 'type'"
                    }

                    if (newTokenFilter.min > newTokenFilter.max) {
                        return "Token filter named '" + name + "' must have max >= min"
                    }
                    break
                case "stop_tokens":
                    if (!("stop_token_map" in newTokenFilter) || Object.keys(newTokenFilter).length != 2) {
                        return "Token filter named '" + name + "' must have fields 'type' and 'keywords_token_map'"
                    }

                    if (!($scope.tokenMapNames.includes(newTokenFilter.stop_token_map))) {
                        return "Token filter named '" + name + "' has unknown keyword map"
                    }
                    break
                case "truncate_token":
                    if (!("length" in newTokenFilter) || Object.keys(newTokenFilter).length != 2) {
                        return "Token filter named '" + name + "' must have fields 'type' and 'keywords_token_map'"
                    }

                    if (newTokenFilter.length <= 0) {
                        return "Token filter named '" + name + "' must have positive length"
                    }
                    break
                default:
                    return "Token filter named '" + name + "' has unknown type"
            }

            let tokenfilters = {}
            tokenfilters[name] = $scope.tokenfilter

            let testMapping = {
                "analysis": {
                    "token_filters": tokenfilters,
                    "token_maps": tokenMaps
                }
            }

            http.post('/api/_validateMapping', bleveIndexMappingScrub(testMapping)).
            then(function() {}, function(response) {
                $scope.errorMsg = response.data
            })

            return ""
        }

        $scope.parseDateTimeParser = function(key, val) {
            var err = $scope.validateDateTimeParser(key, val, $scope.indexMapping.analysis.date_time_parsers)
            if (err == "") {
                $scope.indexMapping.analysis.date_time_parsers[key] = val
                $scope.dateTimeParserNames.push(key)
            } else {
                $scope.errorMsg = err
            }
        }

        $scope.validateDateTimeParser = function(name, newDateTimeParser, dateTimeParsers) {
            if (!name) {
                return "Date time parser name is required"
            }

            if (name != "" && dateTimeParsers[name]) {
                return "Date time parser named '" + name + "' already exists"
            }

            if (!("layouts" in newDateTimeParser)) {
                return "Date time parser named '" + name + "' must have atleast one layout"
            }

            if (newDateTimeParser.layouts.length <= 0) {
                return "Date time parser named '" + name + "' must have atleast one layout"
            }

            return ""
        }

        $scope.parseAnalyzer = function (key, val) {

            var err = $scope.validateAnalyzer(key, val, $scope.indexMapping.analysis)
            if (err == "") {
                $scope.indexMapping.analysis.analyzers[key] = val
                $scope.analyzerNames.push(key)
            } else {
                $scope.errorMsg = err
            }
        }

        $scope.validateAnalyzer = function (name, newAnalyzer, analysis) {

            var http = prefixedHttp($http, '/../_p/' + ftsPrefix)

            if (!name) {
                return "Analyzer name is required"
            }

            if (name != "" && analysis.analyzers[name]) {
                return "Analyzer named '" + name + "' already exists"
            }

            let testAnalysis = {}
            for (var ak in analysis) {
                testAnalysis[ak] = analysis[ak]
            }

            let testAnalyzers = {}
            testAnalyzers[name] = newAnalyzer
            testAnalysis["analyzers"] = testAnalyzers

            let testMapping = {
                "analysis": testAnalysis
            }

            http.post('/api/_validateMapping', bleveIndexMappingScrub(testMapping)).
            then(function() {}, function(response) {
                $scope.errorMsg = response.data
            })

            return ""
        }

        $scope.parseScope = function(name) {
            var scopeCollection = name.split(".")
            if (scopeCollection.length == 2 && $scope.docConfigCollections) {
                $scope.newScopeName = scopeCollection[0]
                if ($scope.collectionsSelected) {
                    if (!$scope.collectionsSelected.includes(scopeCollection[1])) {
                        $scope.collectionsSelected.push(scopeCollection[1])
                    }
                } else {
                    $scope.collectionsSelected = [scopeCollection[1]]
                }
            }
        }

        $scope.parseMapping = function(name, value, parentMapping) {

            if (parentMapping == null) {
                $scope.addChildMapping(null)
                var mapping = $scope.mappings[0]
            } else {
                if ("fields" in value) {
                    $scope.addChildField(parentMapping)
                    var mapping = parentMapping.fields[0]
                } else {
                    $scope.addChildMapping(parentMapping)
                    var mapping = parentMapping.mappings[0]
                }
            }

            if ("fields" in value) {
                for (let i = 0; i < value.fields.length; i++) {

                    mapping.property = name
                    $scope.changedProperty(mapping, parentMapping)
                    if ("name" in value.fields[i]) {
                        mapping.name = value.fields[i].name
                        $scope.validateField(mapping, parentMapping)
                    }

                    if ("type" in value.fields[i]) {
                        if ($scope.fieldTypes.includes(value.fields[0].type)) {
                            mapping.type = value.fields[0].type
                        } else {
                            $scope.errorMsg = "Field named '" + name + "' has invalid value for field type"
                            return
                        }
                    }

                    if ("analyzer" in value.fields[i] && mapping.type == "text") {
                        if ($scope.analyzerNames.includes(value.fields[0].analyzer)) {
                            mapping.analyzer = value.fields[0].analyzer
                        } else {
                            $scope.errorMsg = "Field named '" + name + "' has invalid value for field analyzer"
                            return
                        }
                    }

                    if ("date_format" in value.fields[i] && mapping.type == "datetime") {
                        if ($scope.dateTimeParserNames.includes(value.fields[i].date_format)) {
                            mapping.date_format = value.fields[i].date_format
                        } else {
                            $scope.errorMsg = "Field named '" + name + "' has invalid value for field date_format"
                            return
                        }
                    }

                    if ("store" in value.fields[i]) {
                        mapping.store = value.fields[i].store
                    }

                    if ("index" in value.fields[i]) {
                        mapping.index = value.fields[i].index
                    }

                    if ("include_term_vectors" in value.fields[i] && mapping.type == "text") {
                        mapping.include_term_vectors = value.fields[i].include_term_vectors
                    }

                    if ("include_in_all" in value.fields[i]) {
                        mapping.include_in_all = value.fields[i].include_in_all
                    }

                    if ("docvalues" in value.fields[i] && !(mapping.type == "geopoint" || mapping.type == "geoshape")) {
                        mapping.docvalues = value.fields[i].docvalues
                    }

                    if (mapping.type == "vector") {
                        if ("dims" in value.fields[i]) {
                            mapping.dims = value.fields[i].dims
                        }

                        if ("similarity" in value.fields[i]) {
                            mapping.similarity = value.fields[i].similarity
                        }

                        if ("vector_index_optimized_for" in value.fields[i]) {
                            mapping.vector_index_optimized_for = value.fields[i].vector_index_optimized_for
                        }
                    }

                    $scope.editAttrsDone(mapping, true)

                    if (i + 1 < value.fields.length) {
                        $scope.addChildField(parentMapping)
                        mapping = parentMapping.fields[0]
                    }
                }
            } else {
                mapping.name = name

                if ("default_analyzer" in value) {
                    if ($scope.analyzerNames.includes(value.default_analyzer)) {
                        mapping.default_analyzer = value.default_analyzer
                    }
                }

                $scope.editAttrsDone(mapping, true)
            }

            if ("properties" in value && mapping._kind != "field") {
                for (const [k, val] of Object.entries(value.properties)) {
                    $scope.parseMapping(k, val, mapping)
                }
            }
        }

        $scope.loadTokenMapNames = function() {

            var http = prefixedHttp($http, '/../_p/' + ftsPrefix)

            http.post('/api/_tokenMapNames', bleveIndexMappingScrub($scope.indexMapping)).
            then(function(response) {
                $scope.tokenMapNames = response.data.token_maps
            }, function(response) {
                $scope.errorMsg = response.data
            })
        }

        $scope.loadAnalyzerNames = function() {

            var http = prefixedHttp($http, '/../_p/' + ftsPrefix)

            http.post('/api/_analyzerNames', bleveIndexMappingScrub($scope.indexMapping)).
            then(function(response) {
                $scope.analyzerNames = response.data.analyzers
            }, function(response) {
                $scope.errorMsg = response.data
            })
        }

        $scope.loadDatetimeParserNames = function() {

            var http = prefixedHttp($http, '/../_p/' + ftsPrefix)

            http.post('/api/_datetimeParserNames', bleveIndexMappingScrub($scope.indexMapping)).
            then(function(response) {
                $scope.dateTimeParserNames = response.data.datetime_parsers
            }, function(response) {
                $scope.errorMsg = response.data
            })
        }

        $scope.loadAnalyzerNames()
        $scope.loadDatetimeParserNames()
        $scope.loadTokenMapNames()
    }

    $scope.importIndexJSON = function() {

        $scope.errorMsg = ""
        $uibModal.open({
            template: indexImportTemplate,
            animation: $scope.animationsEnabled,
            scope: $scope,
            controller: ImportIndexCtrl,
            resolve: {
                errorMsg: function() {
                    return $scope.errorMsg
                }
            }
        }).result.then(function(){})
    }
}

// -------------------------------------------------------

function IndexSearchCtrlFT_NS($scope, $http, $stateParams, $log, $sce,
                              $location, mnPermissions, qwDialogService) {
  var $httpPrefixed = prefixedHttp($http, '../_p/' + ftsPrefix, true);

  var $routeParams = $stateParams;

  $scope.indexName = $stateParams.indexName;
  let rv = obtainBucketScopeUndecoratedIndexName($scope.indexName);
  $scope.indexBucketName = rv[0];
  $scope.indexScopeName = rv[1];
  $scope.undecoratedIndexName = rv[2];
  $scope.isScopedIndexName = ($scope.indexName != $scope.undecoratedIndexName);

  $scope.indexDefs = null;
  $httpPrefixed.get('/api/index').then(function(rsp) {
        var data = rsp.data;
        $scope.indexDefs = data && data.indexDefs && data.indexDefs.indexDefs;
  });

  $httpPrefixed.get('/api/index/' + $scope.indexName).then(function(response) {
    $scope.indexDef = response.data.indexDef;
    if ($scope.indexDef &&
        ($scope.indexDef.sourceType == "couchbase" || $scope.indexDef.sourceType == "gocbcore")) {
      mnPermissions.check()
    }

    try {
        $scope.permsCluster = mnPermissions.export.cluster;
    } catch (e) {
    }

    function fetchSourceNameForHit(hit) {
        try {
            if ($scope.indexDef.type == "fulltext-index" &&
                ($scope.indexDef.sourceType == "couchbase" || $scope.indexDef.sourceType == "gocbcore")) {
                return $scope.indexDef.sourceName;
            } else if ($scope.indexDef.type == "fulltext-alias") {
                if (hit.index.length > 0) {
                    // hit.index is the pindex name of format .. <index_name>_<hash>_<hash>
                    var n = hit.index.substring(0, hit.index.lastIndexOf("_")).lastIndexOf("_");
                    let ix = hit.index.substring(0, n); // this is the index name
                    for (var indexName in $scope.indexDefs) {
                        if (indexName == ix) {
                            return $scope.indexDefs[ix].sourceName;
                        }
                    }
                }
            }
        } catch (e) {}

        return "";
    };

    $scope.decorateSearchHit = function(hit) {
        hit.docIDLink = null;
        if (!$scope.indexDef) {
            return;
        }
        let sourceName = fetchSourceNameForHit(hit)
        if (sourceName.length == 0) {
            return;
        }
        try {
            if (($scope.permsCluster.bucket[sourceName] &&
                    ($scope.permsCluster.bucket[sourceName].data.read ||
                        $scope.permsCluster.bucket[sourceName].data.docs.read)) ||
                    $scope.permsCluster.bucket["*"].data.read) {
                hit.docIDLink = "../_p/fts/api/nsSearchResultRedirect/" + hit.index + "/" + hit.id;
            }
        } catch (e) {}
    };

    $scope.static_base = "../_p/ui/fts";

    $scope.query = $routeParams.q || "";
    $scope.page = $routeParams.p || 1;

    if (!$location.search().q) {
        $location.search("q", $scope.query);
    }
    if (!$location.search().p) {
        $location.search("p", $scope.page);
    }

    QueryCtrl($scope, $httpPrefixed, $routeParams, $log, $sce, $location, qwDialogService);

    ftsServiceHostPort($scope, $http, $location);

    setTimeout(function() {
        document.getElementById("query_bar_input").focus();
    }, 100);
  })
}

// -------------------------------------------------------

function IndexDetailsCtrlFT_NS($scope, $http, $stateParams,
                               $location, $log, $sce, $uibModal) {
    var $routeParams = $stateParams;

    var http = prefixedHttp($http, '/../_p/' + ftsPrefix);

    $scope.indexName = $stateParams.indexName;
    let rv = obtainBucketScopeUndecoratedIndexName($scope.indexName);
    $scope.indexBucketName = rv[0];
    $scope.indexScopeName = rv[1];
    $scope.undecoratedIndexName = rv[2];
    $scope.isScopedIndexName = ($scope.indexName != $scope.undecoratedIndexName);

    $scope.jsonDetails = false;
    $scope.curlDetails = false;

    $scope.indexTab = 1;

    $scope.setIndexTab = function(newTab) {
        if (newTab === 2){
            $scope.startPoller()
        }
        $scope.indexTab = newTab;
    }

    $scope.isIndexTab = function(tabNum) {
        return $scope.indexTab === tabNum
    }

    IndexCtrl($scope, http, $routeParams,
              $location, $log, $sce, $uibModal);
}

// -------------------------------------------------------

angular.module(ftsAppName).
    controller('BleveAnalyzerModalCtrl',
               ["$scope", "$uibModalInstance", "$http",
                "name", "value", "mapping", "static_prefix", BleveAnalyzerModalCtrl_NS]).
    controller('BleveCharFilterModalCtrl',
               ["$scope", "$uibModalInstance", "$http",
                "name", "value", "mapping", "static_prefix", BleveCharFilterModalCtrl_NS]).
    controller('BleveTokenizerModalCtrl',
               ["$scope", "$uibModalInstance", "$http",
                "name", "value", "mapping", "static_prefix", BleveTokenizerModalCtrl_NS]).
    controller('BleveTokenFilterModalCtrl',
               ["$scope", "$uibModalInstance", "$http",
                "name", "value", "mapping", "static_prefix", BleveTokenFilterModalCtrl_NS]).
    controller('BleveWordListModalCtrl',
               ["$scope", "$uibModalInstance",
                "name", "words", "mapping", "static_prefix", BleveWordListModalCtrl_NS]).
    controller('BleveDatetimeParserModalCtrl',
               ["$scope", "$uibModalInstance",
                "name", "value", "mapping", "static_prefix", BleveDatetimeParserModalCtrl_NS]);

// ----------------------------------------------

function BleveAnalyzerModalCtrl_NS($scope, $uibModalInstance, $http,
                                   name, value, mapping, static_prefix) {
    return BleveAnalyzerModalCtrl($scope, $uibModalInstance,
                                  prefixedHttp($http, '../_p/' + ftsPrefix),
                                  name, value, mapping, static_prefix);
}

function BleveCharFilterModalCtrl_NS($scope, $uibModalInstance, $http,
                                     name, value, mapping, static_prefix) {
    return BleveCharFilterModalCtrl($scope, $uibModalInstance,
                                    prefixedHttp($http, '../_p/' + ftsPrefix),
                                    name, value, mapping, static_prefix);
}

function BleveTokenFilterModalCtrl_NS($scope, $uibModalInstance, $http,
                                      name, value, mapping, static_prefix) {
    return BleveTokenFilterModalCtrl($scope, $uibModalInstance,
                                     prefixedHttp($http, '../_p/' + ftsPrefix),
                                     name, value, mapping, static_prefix);
}

function BleveTokenizerModalCtrl_NS($scope, $uibModalInstance, $http,
                                    name, value, mapping, static_prefix) {
    return BleveTokenizerModalCtrl($scope, $uibModalInstance,
                                   prefixedHttp($http, '../_p/' + ftsPrefix),
                                   name, value, mapping, static_prefix);
}

function BleveWordListModalCtrl_NS($scope, $uibModalInstance,
                                   name, words, mapping, static_prefix) {
    return BleveWordListModalCtrl($scope, $uibModalInstance,
                                  name, words, mapping, static_prefix);
}

function BleveDatetimeParserModalCtrl_NS($scope, $uibModalInstance,
                                         name, value, mapping, static_prefix) {
    return BleveDatetimeParserModalCtrl($scope, $uibModalInstance,
                                        name, value, mapping, static_prefix);
}

// ----------------------------------------------

function IndexNewCtrlFT($scope, $http, $routeParams,
                        $location, $log, $sce, $uibModal, andThen) {
    $scope.indexDefs = null;
    $scope.origIndexDef = null;

    $http.get('/api/index').
    then(function(response) {
        var data = response.data;

        var indexDefs = $scope.indexDefs =
            data && data.indexDefs && data.indexDefs.indexDefs;

        var origIndexDef = $scope.origIndexDef =
            indexDefs && indexDefs[$routeParams.indexName];

        var isAlias =
            ($routeParams.indexType == 'fulltext-alias') ||
            (origIndexDef && origIndexDef.type == 'fulltext-alias');
        if (isAlias) {
            var isEdit = $location.path().match(/_edit$/);

            // The aliasTargets will be the union of currently available
            // indexes (and aliases) and the existing targets of the alias.
            // Note that existing targets may have been deleted, but we
            // we will still offer them as options.
            $scope.aliasTargets = [];
            for (var indexName in indexDefs) {
                if (!isEdit || indexName != $routeParams.indexName) {
                    $scope.aliasTargets.push(indexName);
                }
            }

            $scope.selectedTargetIndexes = [];
            if (origIndexDef) {
                var origTargets = (origIndexDef.params || {}).targets;
                for (var origTarget in origTargets) {
                    if (!indexDefs[origTarget]) {
                        $scope.aliasTargets.push(origTarget);
                    }

                    $scope.selectedTargetIndexes.push(origTarget);
                }
            }

            $scope.putIndexAlias =
                function(newIndexName,
                         newIndexType, newIndexParams,
                         newSourceType, newSourceName,
                         newSourceUUID, newSourceParams,
                         newPlanParams, prevIndexUUID,
                         selectedTargetIndexes, isEdit) {
                    var aliasTargets = {};
                    if (isEdit) {
                        newIndexName=$scope.fullIndexName;
                    }
                    for (var i = 0; i < selectedTargetIndexes.length; i++) {
                        var selectedTargetIndex = selectedTargetIndexes[i];

                        aliasTargets[selectedTargetIndex] = {};
                    }

                    newIndexParams["fulltext-alias"] = {
                        "targets": JSON.stringify(aliasTargets)
                    };

                    $scope.putIndex(newIndexName,
                                    newIndexType, newIndexParams,
                                    newSourceType, newSourceName,
                                    newSourceUUID, newSourceParams,
                                    newPlanParams, prevIndexUUID);
                };
        }

        IndexNewCtrl($scope, $http, $routeParams,
                     $location, $log, $sce, $uibModal);

        if (andThen) {
            andThen();
        }
    }, function(response) {
        $scope.errorMessage = errorMessage(response.data, response.code);
        $scope.errorMessageFull = response.data;
    });
}

// ----------------------------------------------

function prefixedHttp($http, prefix, dataNoJSONify) {
    var needDecorate = {
        "get": true, "put": true, "post": true, "delete": true
    };

    var rv = {}
    for (var k in $http) {
        rv[k] = $http[k];
        if (needDecorate[k]) {
            decorate(k);
        }
    }
    return rv;

    function decorate(k) {
        var orig = rv[k];

        rv[k] = function(path, data, config) {
            config = config || {};
            config.mnHttp = config.mnHttp || {};
            config.mnHttp.isNotForm = true;

            return orig.call($http, prefix + path, data, config);
        }
    }
}

// -------------------------------------------------------

function ftsServiceHostPort($scope, $http, $location) {
    $scope.hostPort = $location.host() + ":FTS_PORT";
    $scope.protocol = $location.protocol();

    $http.get("/pools/default/nodeServices").then(function(resp) {
        var nodes = resp.data.nodesExt;
        for (var i = 0; i < nodes.length; i++) {
            if (nodes[i].services) {
                if ($location.protocol() == "https" && nodes[i].services.ftsSSL) {
                    var host = $location.host();
                    if (angular.isDefined(nodes[i].hostname)) {
                        host = nodes[i].hostname;
                    }
                    $scope.hostPort = host + ":" + nodes[i].services.ftsSSL;
                    return;
                } else if (nodes[i].services.fts) {
                    var host = $location.host();
                    if (angular.isDefined(nodes[i].hostname)) {
                        host = nodes[i].hostname;
                    }
                    $scope.hostPort = host + ":" + nodes[i].services.fts;
                    return;
                }
            }
        }
    });
}

// -------------------------------------------------------

// IndexNewCtrlFTEasy_NS is the controller for the create/edit easy mode
function IndexNewCtrlFTEasy_NS($scope, $http, $state, $stateParams,
                               $location, $log, $sce, $uibModal,
                               $q, mnBucketsService, mnPoolDefault, mnDocumentsService) {
    mnBucketsService.getBucketsByType(true).
    then(initWithBuckets,
        function(err) {
            // Possible RBAC issue listing buckets or other error.
            console.log("mnBucketsService.getBucketsByType failed", err);
            initWithBuckets([]);
        });

    function getRandomKeyBucketScopeCollection(bucket, scope, collection) {
        return $http({
            method: "GET",
            url: "/pools/default/buckets/" + encodeURIComponent(bucket)
                + "/scopes/" + encodeURIComponent(scope)
                + "/collections/" + encodeURIComponent(collection)
                + "/localRandomKey"
        });
    }

    function getCollections(bucket) {
        return $http({
            method: "GET",
            url: "/pools/default/buckets/" + encodeURIComponent(bucket) + "/scopes"
        });
    }

    function listScopesForBucket(bucket) {
        return getCollections(bucket).then(function (resp) {
            var scopes = [];
            for (var scopeI in resp.data.scopes) {
                let scope = resp.data.scopes[scopeI];
                scopes.push(scope.name);
            }
            return scopes;
        }, function (resp) {
            $scope.errorMessage = "Error listing scopes for bucket.";
        });
    }

    $scope.listCollectionsForBucketScope = function (bucket, scopeName) {
        return getCollections(bucket).then(function (resp) {
            var collections = [];
            for (var scopeI in resp.data.scopes) {
                let scope = resp.data.scopes[scopeI];
                if (scope.name == scopeName) {
                    for ( var collI in scope.collections) {
                        let collection = scope.collections[collI];
                        collections.push(collection.name);
                    }
                }
            }
            return collections;
        }, function (resp) {
            $scope.errorMessage = "Error listing collections for bucket/scope.";
        });
    }

    function prepareDocForCodeMirror(doc) {
        $scope.parsedDocs.setDocForCollection($scope.collectionOpened, doc.json);
        var parsedDoc = $scope.parsedDocs.getParsedDocForCollection($scope.collectionOpened);
        return parsedDoc.getDocument();
    }

    function getSampleDocument(params) {
        return mnDocumentsService.getDocument(params).then(function (sampleDocument) {
            return prepareDocForCodeMirror(sampleDocument.data);
        }, function (resp) {
            switch(resp.status) {
                case 404:
                    $scope.errorMessage = "Error retrieving document.";
                    return prepareDocForCodeMirror({
                        json: '{}'
                    });
            }
        });
    }

    function prepareRandomDocument(params) {
        return params.sampleDocumentId ? getSampleDocument({
            documentId: params.sampleDocumentId,
            bucket: params.bucket
        }) : getRandomKeyBucketScopeCollection(params.bucket, params.scope, params.collection).then(function (resp) {
            return getSampleDocument({
                documentId: resp.data.key,
                bucket: params.bucket,
                scope: params.scope,
                collection: params.collection
            });
        }, function (resp) {
            switch(resp.status) {
                case 404:
                    if (resp.data.error === "fallback_to_all_docs") {
                        return mnDocumentsService.getDocuments({
                            bucket: params.bucket,
                            scope: params.scope,
                            collection: params.collection,
                            pageNumber: 0,
                            pageLimit: 1
                        }).then(function (resp) {
                            if (resp.data.rows[0]) {
                                return prepareDocForCodeMirror(resp.data.rows[0].doc);
                            } else {
                                $scope.errorMessage = "No documents available in this collection.";
                                return prepareDocForCodeMirror({
                                    json: '{}'
                                });
                            }
                        }, function (resp) {
                            console.log("error retrieving document list", resp);
                            $scope.errorMessage = "Error retrieving document list.";
                            return prepareDocForCodeMirror({
                                json: '{}'
                            });
                        });
                    } else {
                        $scope.errorMessage = "No documents available in this collection.";
                        return prepareDocForCodeMirror({
                            json: '{}'
                        });
                    }
            }
        });
    }

    function initWithBuckets(buckets) {
        $scope.ftsDocConfig = {};
        $scope.ftsStore = {};

        $scope.ftsNodes = [];
        mnPoolDefault.get().then(function(value){
            $scope.ftsNodes = mnPoolDefault.getUrlsRunningService(value.nodes, "fts");
        });

        $scope.buckets = buckets;
        $scope.bucketNames = [];
        for (var i = 0; i < buckets.length; i++) {
            // Add membase buckets only to list of index-able buckets
            if (buckets[i].bucketType === "membase") {
                $scope.bucketNames.push(buckets[i].name);
            }
        }
        $scope.scopeNames = [];
        $scope.collectionNames = [];
        $scope.collectionOpened = "";
        $scope.collectionDynamic = false;
        $scope.collectionTextFieldsAsIdentifiers = false;
        $scope.collectionAnalyzer = "standard";

        $scope.collectionDynamicToggled = function() {
            $scope.collectionDynamic = "false";
            $scope.collectionTextFieldsAsIdentifiers = false;
            $scope.collectionAnalyzer = "standard";
            $scope.resetDynamic();
        };

        $scope.setCollectionAnalyzer = function(identifier, analyzer) {
            $scope.collectionAnalyzer = "standard";
            if (identifier) {
                $scope.collectionAnalyzer = "keyword";
            } else if (analyzer.length > 0) {
                $scope.collectionAnalyzer = analyzer;
            }
        }

        $scope.indexEditorPreview = {};
        $scope.indexEditorPreview["fulltext-index"] = null;
        $scope.indexEditorPreview["fulltext-alias"] = null;

        var $routeParams = $stateParams;

        var $locationRewrite = {
            host: $location.host,
            path: function(p) {
                if (!p) {
                    return $location.path();
                }
                var newIndexName = p.replace(/^\/indexes\//, "");
                $state.go("app.admin.search.fts_list", { open: newIndexName });
            }
        }

        $scope.docConfigCollections = false;
        $scope.docConfigMode = "type_field";

        $scope.easyMappings = newEasyMappings();
        $scope.editFields = newEditFields();
        $scope.parsedDocs = newParsedDocs();
        $scope.easyLanguages = [
            {
                label: "Standard",
                id: "standard"
            },
            {
                label: "English",
                id: "en"
            },
            {
                label: "Arabic",
                id: "ar"
            },
            {
                label: "Chinese, Japanese, and Korean",
                id: "cjk"
            },
            {
                label: "Croatian",
                id: "hr"
            },
            {
                label: "Danish",
                id: "da"
            },
            {
                label: "Dutch",
                id: "nl"
            },
            {
                label: "Finnish",
                id: "fi"
            },
            {
                label: "French",
                id: "fr"
            },
            {
                label: "German",
                id: "de"
            },
            {
                label: "Hebrew",
                id: "he"
            },
            {
                label: "Hindi",
                id: "hi"
            },
            {
                label: "Hungarian",
                id: "hu"
            },
            {
                label: "Italian",
                id: "it"
            },
            {
                label: "Norwegian",
                id: "fo"
            },
            {
                label: "Persian",
                id: "fa"
            },
            {
                label: "Portuguese",
                id: "pt"
            },
            {
                label: "Romanian",
                id: "ro"
            },
            {
                label: "Russian",
                id: "ru"
            },
            {
                label: "Sorani Kurdish",
                id: "ckb"
            },
            {
                label: "Spanish",
                id: "es"
            },
            {
                label: "Swedish",
                id: "sv"
            },
            {
                label: "Turkish",
                id: "tr"
            },
            {
                label: "Web (text including url, email, hashtags)",
                id: "web"
            },
        ];

        $scope.collectionLabel = function(collectionName) {
            if ($scope.easyMappings.hasNonEmptyMapping(collectionName)) {
                return collectionName + " *";
            }
            return collectionName;
        }

        $scope.userSelectedFieldInCollection = function(collection, path, valType) {
            if (collection != $scope.collectionOpened) {
                $scope.expando(collection);
            }
            setTimeout(function() {
                $scope.userSelectedField(path, valType)
            }, 300);
        }

        $scope.userSelectedField = function(path, valType) {
            var cursor = $scope.editor.getCursor();
            var parsedDoc = $scope.parsedDocs.getParsedDocForCollection($scope.collectionOpened);
            var newRow = parsedDoc.getRow(path);
            if (newRow != cursor.line) {
                $scope.editor.focus();
                $scope.editor.setCursor({line: newRow, ch: 0})
                return;
            }

            if ($scope.easyMapping.hasFieldAtPath(path)) {
                $scope.editField = Object.assign({}, $scope.easyMapping.getFieldAtPath(path));
            } else {
                $scope.editField.path = path;
                // set defaults for new field
                $scope.editField.new = true;
                $scope.editField.name = $scope.editField.splitPathPrefixAndField()[1];
                $scope.editField.store = false;
                $scope.editField.highlight = false;
                $scope.editField.phrase = false;
                $scope.editField.includeInAll = false;
                $scope.editField.sortFacet = false;
                $scope.editField.date_format = "dateTimeOptional";
                $scope.editField.dims = null;
                $scope.editField.similarity = null;
                $scope.editField.vector_index_optimized_for = null;
                if (valType === "boolean") {
                    $scope.editField.type = "boolean";
                } else if (valType === "number") {
                    $scope.editField.type = "number";
                } else if (valType === "geoshape") {
                    $scope.editField.type = "geoshape";
                } else if (valType === "IP") {
                    $scope.editField.type = "IP";
                } else if (valType === "vector") {
                    $scope.editField.type = "vector";
                    $scope.editField.dims = parsedDoc.getDims(newRow);
<<<<<<< HEAD
=======
                    $scope.editField.vector_index_optimized_for = "recall";
                    $scope.editField.similarity = "l2_norm";
>>>>>>> d5fcf12a
                } else  {
                    // default to text if we aren't sure
                    $scope.editField.type = "text";
                    $scope.editField.analyzer = "en";
                }
            }
        }

        $scope.storeOptionChanged = function() {
            if (!$scope.editField.store) {
                $scope.editField.highlight = false;
            }
        }

        $scope.resetDynamic = function() {
            $scope.easyMapping.resetDynamic();
        }
        $scope.makeDynamic = function() {
            $scope.easyMapping.makeDynamic($scope.collectionAnalyzer);
        }
        $scope.hasDynamicDefChanged = function() {
            return $scope.easyMapping.hasDynamicDefChanged($scope.collectionAnalyzer);
        }

        $scope.addField = function() {
            $scope.editField.new = false;
            $scope.easyMapping.addField($scope.editField);
        }

        $scope.hasFieldDefChanged = function() {
            return $scope.easyMapping.hasFieldDefChanged($scope.editField);
        }

        $scope.deleteFieldInCollection = function(collection, path) {
            if (!angular.isDefined(path) || path.length == 0) {
                // Deleting dynamic mapping
                confirmDialog(
                    $scope, $uibModal,
                    "Confirm Drop Dynamic Mapping",
                    "Warning: This will drop the dynamic mapping for collection: `" + collection + "`.",
                    "Drop"
                ).then(function success() {
                    $scope.collectionAnalyzer = "standard";
                    $scope.collectionTextFieldsAsIdentifiers = false;
                    $scope.collectionDynamic = false;
                    $scope.resetDynamic();
                });
                return;
            }

            confirmDialog(
                $scope, $uibModal,
                "Confirm Delete Field",
                "Warning: This will drop field at path `" + path + "` within collection `" + collection + "`.",
                "Delete Field"
            ).then(function success() {
                $scope.easyMappings.deleteFieldFromCollection(collection, path);
            });
            $scope.editField.path = "";
        }

        $scope.loadAnotherDocument = function(bucket, scope, collection) {
            $scope.errorMessage = "";
            var params = {};
            params.bucket = bucket;
            params.scope = scope;
            params.collection = collection;
            prepareRandomDocument(params).then(function (randomDoc) {
                $scope.sampleDocument = randomDoc;
            });
        }

        $scope.cursorMove = function(editor) {
            var cursor = editor.getCursor();
            if (cursor.line == 0) {
                $scope.editField.path = "";
                return;
            }
            var parsedDoc = $scope.parsedDocs.getParsedDocForCollection($scope.collectionOpened);
            $scope.userSelectedField(parsedDoc.getPath(cursor.line), parsedDoc.getType(cursor.line));
        };

        $scope.bucketChanged = function(selectedBucket) {
            let orig = $scope.newSourceName;
            if (orig) {
                confirmDialog(
                    $scope, $uibModal,
                    "Confirm Bucket Change",
                    "Warning: All configurations made with the current bucket will be lost.",
                    "Update Bucket"
                ).then(function success() {
                    listScopesForBucket(selectedBucket).then(function (scopes) {
                        $scope.scopeNames = scopes;
                        if (scopes.length > 0) {
                            $scope.newScopeName = scopes[0];
                        }
                        $scope.scopeChanged();
                    });

                    $scope.easyMappings = newEasyMappings();
                    $scope.editFields = newEditFields();
                    $scope.parsedDocs = newParsedDocs();
                }, function error() {
                    $scope.newSourceName = orig;
                });
            } else {
                $scope.newSourceName = selectedBucket;
                listScopesForBucket(selectedBucket).then(function (scopes) {
                    $scope.scopeNames = scopes;
                    if (scopes.length > 0) {
                        $scope.newScopeName = scopes[0];
                    }
                    $scope.scopeChanged();
                });

                $scope.easyMappings = newEasyMappings();
                $scope.editFields = newEditFields();
                $scope.parsedDocs = newParsedDocs();
            }
        };

        $scope.scopeChanged = function(selectedScope) {
            let orig = $scope.newScopeName;
            if (selectedScope && orig) {
                confirmDialog(
                    $scope, $uibModal,
                    "Confirm Scope Change",
                    "Warning: All configurations made with the current scope will be lost.",
                    "Update Scope"
                ).then(function success() {
                    $scope.newScopeName = selectedScope;
                    $scope.listCollectionsForBucketScope($scope.newSourceName,
                      selectedScope).then(function (collections) {
                        $scope.collectionNames = collections;
                        if (collections.length > 0) {
                            $scope.expando(collections[0]);
                        }
                    });

                    $scope.easyMappings = newEasyMappings();
                    $scope.editFields = newEditFields();
                    $scope.parsedDocs = newParsedDocs();
                }, function error() {
                    $scope.newScopeName = orig;
                });
            } else {
                $scope.listCollectionsForBucketScope($scope.newSourceName,
                    $scope.newScopeName).then(function (collections) {
                        $scope.collectionNames = collections;
                        if (collections.length > 0) {
                            $scope.expando(collections[0]);
                        }
                    });

                $scope.easyMappings = newEasyMappings();
                $scope.editFields = newEditFields();
                $scope.parsedDocs = newParsedDocs();
            }
        };

        $scope.expando = function(collectionName) {
            $scope.errorMessage = "";
            $scope.collectionOpened = collectionName;
            $scope.collectionDynamic = false;
            $scope.collectionAnalyzer = "";
            $scope.collectionTextFieldsAsIdentifiers = false;

            var sampleDocument = $scope.parsedDocs.getParsedDocForCollection(collectionName).getDocument();
            if (sampleDocument == '{}') {
                $scope.loadAnotherDocument($scope.newSourceName, $scope.newScopeName, collectionName);
            } else {
                $scope.sampleDocument = sampleDocument;
            }

            $scope.editField = $scope.editFields.getFieldForCollection(collectionName);
            $scope.easyMapping = $scope.easyMappings.getMappingForCollection(collectionName);

            if (angular.isDefined($scope.easyMapping)) {
                let dynamicAnalyzer = $scope.easyMapping.dynamicAnalyzer();
                if (dynamicAnalyzer.length > 0) {
                    $scope.collectionDynamic = true;
                    $scope.collectionAnalyzer = dynamicAnalyzer;
                    if (dynamicAnalyzer == "keyword") {
                        $scope.collectionTextFieldsAsIdentifiers = true;
                    }
                }
            }
        };

        $scope.codemirrorLoaded = function(_editor){
            $scope.editor = _editor;
            initCodeMirrorActiveLine(CodeMirror);

            // NOTE: this event must be registered before we configure
            // the styleActiveLine setting below, as it's event must
            // fire AFTER our event handler
            _editor.on("beforeSelectionChange", function(cm, obj) {
                // changes to selection must be made with the provided update
                // method, here we always update to a single element array
                // (we don't ever want multiple selections), further we
                // update the anchor and head to be the same (no multiple lines)
                // further, we use the head, not the anchor, we should get the
                // end of the selection if they attempted a multi-line selection
                if (obj.ranges && obj.ranges[0]) {
                    obj.update([
                        {
                            anchor: obj.ranges[0].head,
                            head: obj.ranges[0].head
                        }
                    ])
                }
            });

            // Options
            _editor.setOption('readOnly', true);
            _editor.setOption('lineWrapping', true);
            _editor.setOption('styleActiveLine', true);
            _editor.setOption('configureMouse', function(cm, repeat, event) {
                return {
                    addNew : false, // disables ctrl(win)/meta(mac) multiple-select
                    extend: false // disables shift extend select
                };
            });

            // Events
            _editor.on("cursorActivity", $scope.cursorMove);

        };

        IndexNewCtrlFT($scope,
            prefixedHttp($http, '../_p/' + ftsPrefix),
            $routeParams,
            $locationRewrite, $log, $sce, $uibModal,
            finishIndexNewCtrlFTInit);

        function finishIndexNewCtrlFTInit() {
            var putIndexOrig = $scope.putIndex;

            $scope.prepareFTSIndex = function(newIndexName,
                                              newIndexType, newIndexParams,
                                              newSourceType, newSourceName,
                                              newSourceUUID, newSourceParams,
                                              newPlanParams, prevIndexUUID,
                                              readOnly) {
                var errorFields = {};
                var errs = [];

                // easy mode is hard-coded to this doc config
                $scope.ftsDocConfig.mode = "scope.collection.type_field";

                // stringify our doc_config and set that into newIndexParams
                try {
                    newIndexParams['fulltext-index'].doc_config = JSON.stringify($scope.ftsDocConfig);
                } catch (e) {}

                try {
                    newIndexParams['fulltext-index'].store = JSON.stringify($scope.ftsStore);
                } catch (e) {}

                let newNameSuffix = newIndexName;
                let pos = newIndexName.lastIndexOf(".");
                if (pos > 0 && pos+1 < newIndexName.length) {
                    newNameSuffix = newIndexName.slice(pos+1);
                }

                if (!newNameSuffix) {
                    errorFields["indexName"] = true;
                    errs.push("index name is required");
                } else if ($scope.meta &&
                    $scope.meta.indexNameRE &&
                    !newNameSuffix.match($scope.meta.indexNameRE)) {
                    errorFields["indexName"] = true;
                    errs.push("index name '" + newNameSuffix + "'" +
                        " must start with an alphabetic character, and" +
                        " must only use alphanumeric or '-' or '_' characters");
                }

                if (!newSourceName) {
                    errorFields["sourceName"] = true;
                    if (newIndexType == "fulltext-index") {
                        errs.push("source (bucket) needs to be selected");
                    }
                }

                if (newIndexType != "fulltext-alias") {
                    if (newPlanParams) {
                        try {
                            var numReplicas = $scope.numReplicas;
                            if (numReplicas >= 0 ) {
                                let newPlanParamsObj = JSON.parse(newPlanParams);
                                newPlanParamsObj["numReplicas"] = numReplicas;
                                newPlanParams = JSON.stringify(newPlanParamsObj, undefined, 2);
                            }

                            var numPIndexes = $scope.numPIndexes;
                            if (numPIndexes > 0) {
                                let newPlanParamsObj = JSON.parse(newPlanParams);
                                newPlanParamsObj["indexPartitions"] = numPIndexes;
                                newPlanParams = JSON.stringify(newPlanParamsObj, undefined, 2);
                            } else {
                                errs.push("Index Partitions cannot be less than 1");
                            }
                        } catch (e) {
                            errs.push("exception: " + e);
                        }
                    }
                }

                if (errs.length > 0) {
                    var errorMessage =
                        (errs.length > 1 ? "errors: " : "error: ") + errs.join("; ");
                    return {
                        errorFields: errorFields,
                        errorMessage: errorMessage,
                    }
                }

                if (!newSourceUUID) {
                    for (var i = 0; i < buckets.length; i++) {
                        if (newSourceName == buckets[i].name) {
                            newSourceUUID = buckets[i].uuid;
                        }
                    }
                }

                return {
                    newSourceUUID: newSourceUUID,
                    newPlanParams: newPlanParams
                }
            }

            $scope.putIndex = function(newIndexName,
                                       newIndexType, newIndexParams,
                                       newSourceType, newSourceName,
                                       newSourceUUID, newSourceParams,
                                       newPlanParams, prevIndexUUID, isEdit) {
                if (isEdit) {
                    newIndexName=$scope.fullIndexName;
                }
                $scope.errorFields = {};
                $scope.errorMessage = null;
                $scope.errorMessageFull = null;

                var rv = $scope.prepareFTSIndex(newIndexName,
                    newIndexType, newIndexParams,
                    newSourceType, newSourceName,
                    newSourceUUID, newSourceParams,
                    newPlanParams, prevIndexUUID)
                if (rv.errorFields || rv.errorMessage) {
                    $scope.errorFields = rv.errorFields;
                    $scope.errorMessage = rv.errorMessage;
                    return
                }

                newSourceUUID = rv.newSourceUUID;
                newPlanParams = rv.newPlanParams;

                return putIndexOrig(newIndexName,
                    newIndexType, newIndexParams,
                    newSourceType, newSourceName,
                    newSourceUUID, newSourceParams,
                    newPlanParams, prevIndexUUID);
            };
        }
    }
}<|MERGE_RESOLUTION|>--- conflicted
+++ resolved
@@ -2515,11 +2515,8 @@
                 } else if (valType === "vector") {
                     $scope.editField.type = "vector";
                     $scope.editField.dims = parsedDoc.getDims(newRow);
-<<<<<<< HEAD
-=======
                     $scope.editField.vector_index_optimized_for = "recall";
                     $scope.editField.similarity = "l2_norm";
->>>>>>> d5fcf12a
                 } else  {
                     // default to text if we aren't sure
                     $scope.editField.type = "text";
