//  Copyright 2017-Present Couchbase, Inc.
//
//  Use of this software is governed by the Business Source License included
//  in the file licenses/BSL-Couchbase.txt.  As of the Change Date specified
//  in that file, in accordance with the Business Source License, use of this
//  software will be governed by the Apache License, Version 2.0, included in
//  the file licenses/APL2.txt.
import {confirmDialog, errorMessage, obtainBucketScopeUndecoratedIndexName} from "./util.js";
import {timer}   from "rxjs";
import { takeWhile } from 'rxjs/operators';
export default QueryCtrl;
export {queryMonitor};

var lastQueryIndex = null;
var lastQueryReq = null;
var lastQueryRes = null;

function PrepQueryRequest(scope) {
    let q = scope.query

    try {
        var obj = JSON.parse(scope.query);
        q = obj;
    } catch(e) {}

    let qr = {};

    if (typeof q == "object") {
        if ((('query' in q) && (typeof q['query'] == "object")) ||
            (('knn' in q) && (typeof q['knn'] == "object"))) {
            q['explain'] = true;
            qr = q;
        } else {
            qr = {
                "explain": true,
                "fields": ["*"],
                "highlight": {},
                "query": q
            };
        }
    } else {
        qr = {
            "explain": true,
            "fields": ["*"],
            "highlight": {},
            "query": {
                "query": scope.query,
            },
        };
    }

    var hasSize = "size" in qr && typeof(qr.size) === "number"  && qr.size > 0
    var hasLimit = "limit" in qr && typeof(qr.limit) === "number"  && qr.limit > 0
    var hasFrom = "from" in qr && typeof(qr.from) === "number"  && qr.from >= 0
    var hasOffset = "offset" in qr && typeof(qr.offset) === "number"  && qr.offset >= 0
    scope.size = -1
    scope.from = -1
    scope.offset = 0


    if (hasSize) {
        scope.size = qr["size"]
    } else if (!hasLimit) {
        qr["size"] = scope.resultsPerPage
    }

    if (hasFrom) {
        scope.from = qr["from"]
    } else if (hasOffset) {
        scope.offset = qr["offset"]
    } else {
        qr["from"] = (scope.page-1) * scope.resultsPerPage
    }

    if (!hasSize && !hasFrom && !hasLimit && !hasOffset) {
        scope.showPaginationOnRefresh = true
    } else {
        scope.showPaginationOnRefresh = false
        scope.showPagination = false
    }

    return qr
}

QueryCtrl.$inject = ["$scope", "$http", "$routeParams", "$log", "$sce", "$location", "qwDialogService"];
function QueryCtrl($scope, $http, $routeParams, $log, $sce, $location, qwDialogService) {
    $scope.errorMessage = null;
    $scope.errorMessageFull = null;
    $scope.editorError = null

    $scope.query = null;
    $scope.queryHelp = null;
    $scope.queryHelpSafe = null;

    $scope.page = 1;
    $scope.results = null;
    $scope.numPages = 0;
    $scope.maxPagesToShow = 5;
    $scope.resultsPerPage = 10;
    $scope.size = -1;
    $scope.from = -1;
    $scope.resultsSuccessPct = 100;
    $scope.timeout = 0;
    $scope.consistencyLevel = "";
    $scope.consistencyVectors = "{}";
    $scope.jsonQuery = "";
    $scope.queryEditMode = false;
    $scope.editor = null;
    $scope.queryTab = 1
    $scope.showPagination = true;
    $scope.showPaginationOnRefresh = true;
    $scope.queryEditMode = false;
    $scope.editor = null;

    $scope.hostPort = $location.host();
    if ($location.port()) {
        $scope.hostPort = $scope.hostPort + ":" + $location.port();
    }
    $scope.protocol = $location.protocol();

    $http.get("/api/managerMeta").
    then(function(response) {
        var data = response.data;
        $scope.meta = data;

        if (!$scope.indexDef) {
            $http.get('/api/index/' + $scope.indexName).then(function(response) {
                $scope.indexDef = response.data.indexDef;
                initQueryHelp();
            })
        } else {
            initQueryHelp();
        }

        function initQueryHelp() {
            var indexDefType = ($scope.indexDef && $scope.indexDef.type);

            $scope.queryHelp = $scope.meta.indexTypes[indexDefType].queryHelp;
            // this call to trustAsHtml is safe provided we trust
            // the registered pindex implementations
            $scope.queryHelpSafe = $sce.trustAsHtml($scope.queryHelp);
        }
    });

    function createQueryRequest() {
        var prepQueryRequestActual = $scope.prepQueryRequest;
        if (!prepQueryRequestActual) {
            prepQueryRequestActual = PrepQueryRequest;
        }

        var req = prepQueryRequestActual($scope) || {};

        var v = {};
        try {
            v = JSON.parse($scope.consistencyVectors || "{}");
        } catch(err) {
            $scope.errorMessage = "consistency vectors: " + err.message;
        } finally {
        }

        let timeout = parseInt($scope.timeout) || 0;
        if ($scope.consistencyLevel != "" || Object.keys(v).length > 0 || timeout != 0) {
            req.ctl = {}
            if ($scope.consistencyLevel != "") {
                req.ctl.consistency = {}
                req.ctl.consistency["level"] = $scope.consistencyLevel;
            }
            if (Object.keys(v).length > 0) {
                if (req.ctl.consistency == null) {
                    req.ctl.consistency = {}
                }
                req.ctl.consistency["vectors"] = v
            }
            if (timeout != 0) {
                req.ctl["timeout"] = timeout;
            }
        }

        return req;
    }

    $scope.queryChanged = function() {
        try {
            var j = JSON.stringify(createQueryRequest(), null, 2);
            $scope.jsonQuery = j;
        } finally {
        }
    };

    $scope.runQuery = function() {
        if (!$scope.query) {
            $scope.errorMessage = "please enter a query";
            return;
        }

        if ($scope.showPaginationOnRefresh) {
            $scope.showPagination = true
        } else {
            $scope.showPagination = false
        }
        $location.search('q', $scope.query);
        $location.search('p', $scope.page);

        $scope.errorMessage = null;
        $scope.errorMessageFull = null;
        $scope.results = null;
        $scope.numPages = 0;
        $scope.resultsSuccessPct = 100;

        var req = createQueryRequest();

        let reqUrl = "/api/index/" + $scope.indexName + "/query";
        if ($scope.isScopedIndexName &&
            angular.isDefined($scope.indexBucketName) &&
            angular.isDefined($scope.indexScopeName) &&
            angular.isDefined($scope.undecoratedIndexName)) {
            reqUrl = "/api/bucket/" + $scope.indexBucketName +
                "/scope/" + $scope.indexScopeName +
                "/index/" + $scope.undecoratedIndexName + "/query";
        }

        $http.post(reqUrl, req).
        then(function(response) {
            var data = response.data;
            lastQueryIndex = $scope.indexName;
            lastQueryReq = req;
            lastQueryRes = JSON.stringify(data);
            $scope.processResults(data);
            $scope.queryChanged()
        }, function(response) {
            var data = response.data;
            var code = response.code;
            $scope.errorMessageFull = data;
            if (data) {
                $scope.errorMessage = errorMessage(data, code);
            } else {
                $scope.errorMessage =
                    data || ("error" + (code || " accessing server"));
            }
        });
    };

    $scope.resultsAvailable = function() {
        return $scope.results !== null || $scope.errorMessage !== null;
    }

    $scope.runNewQuery = function() {
        $scope.page = 1
        $scope.runQuery()
    };

    $scope.roundTook = function(took) {
        if (!took || took <= 0) {
            return "";
        }
        if (took < 1000 * 1000) {
            return "<1ms";
        } else if (took < 1000 * 1000 * 1000) {
            return "" + Math.round(took / (1000*1000)) + "ms";
        } else {
            let roundMs = Math.round(took / (1000*1000));
            return "" + roundMs/1000 + "s";
        }
    };

    $scope.manualEscapeHtmlExceptHighlighting = function(orig) {
        // escape HTML tags
        let updated = orig.replace(/&/g, "&amp;").replace(/</g, "&lt;").replace(/>/g, "&gt;").replace(/"/g, "&quot;").replace(/'/g, "&#039;")
        // find escaped <mark> and </mark> and put them back
        updated = updated.replace(/&lt;mark&gt;/g, "<mark>").replace(/&lt;\/mark&gt;/g, "</mark>")
        return updated
    }

    $scope.setupPager = function(results) {
        if (!results.total_hits) {
            return;
        }

        var size
        if ($scope.size == -1) {
            size = $scope.resultsPerPage
        } else {
            size = $scope.size
        }

        if ($scope.from != -1) {
            $scope.page = 1
        }

        $scope.numPages = Math.ceil(results.total_hits/size);

        $scope.validPages = [];
        for(var i = 1; i <= $scope.numPages; i++) {
            $scope.validPages.push(i);
        }

        // now see if we have too many pages
        if ($scope.validPages.length > $scope.maxPagesToShow) {
            var numPagesToRemove = $scope.validPages.length - $scope.maxPagesToShow;
            var frontPagesToRemove = 0
            var backPagesToRemove = 0;
            while (numPagesToRemove - frontPagesToRemove - backPagesToRemove > 0) {
                var numPagesBefore = $scope.page - 1 - frontPagesToRemove;
                var numPagesAfter =
                    $scope.validPages.length - $scope.page - backPagesToRemove;
                if (numPagesAfter > numPagesBefore) {
                    backPagesToRemove++;
                } else {
                    frontPagesToRemove++;
                }
            }

            // remove from the end first, to keep indexes simpler
            $scope.validPages.splice(-backPagesToRemove, backPagesToRemove);
            $scope.validPages.splice(0, frontPagesToRemove);
        }

        if ($scope.from == -1) {
            $scope.firstResult = (($scope.page-1) * size) + 1 + $scope.offset;
        } else {
            $scope.firstResult = $scope.from + 1 + $scope.offset;
        }
    };

    function getScopeAndCollection(docConfigMode, mapping) {
        if (docConfigMode.startsWith("scope.collection.")) {
            if (mapping.default_mapping.enabled) {
                return ["_default", "_default"];
            } else {
                for (let [key, value] of Object.entries(mapping.types)) {
                    if (value.enabled) {
                        let mappingName = key.split(".");
                        return [mappingName[0], mappingName[1]];
                    }
                }
            }
        }
        return ["_default", "_default"]
    }

    $scope.showDocument = function(hit) {
        try {
            let iDef = {};
            if ($scope.indexDef.type == "fulltext-index") {
                iDef = $scope.indexDef;
            } else if ($scope.indexDef.type == "fulltext-alias") {
                if (hit.index.length > 0) {
                    // hit.index is the pindex name of format .. <index_name>_<hash>_<hash>
                    var n = hit.index.substring(0, hit.index.lastIndexOf("_")).lastIndexOf("_");
                    let ix = hit.index.substring(0, n); // this is the index name
                    for (var indexName in $scope.indexDefs) {
                        if (indexName == ix) {
                            iDef = $scope.indexDefs[ix];
                            break;
                        }
                    }
                }
            }

            let scopeCollection =
                getScopeAndCollection(iDef.params.doc_config.mode, iDef.params.mapping);
            if (angular.isDefined(hit.fields) && angular.isDefined(hit.fields["_$c"])) {
                // in case of an index that's subscribed to multiple collections,
                // the collection that the document belongs to is available within
                // the fields section
                scopeCollection[1] = hit.fields["_$c"];
            }
            qwDialogService.getAndShowDocument(true, hit.id,
                iDef.sourceName, scopeCollection[0], scopeCollection[1], hit.id);
        } catch(e) {}
    };

    $scope.processResults = function(data) {
        $scope.results = data;
        $scope.setupPager($scope.results);

        if ($scope.results && $scope.results.status.failed > 0) {
            var successful = $scope.results.status.successful;
            var total = $scope.results.status.total;
            $scope.resultsSuccessPct = Math.round(((1.0 * successful) / total) * 10000) / 100.0;
            // set errorMessage to first error seen
            try {
                var errors = $scope.results.status.errors;
                $scope.errorMessage = errors[Object.keys(errors)[0]];
            } catch (e) {
            }
        }

        if ($scope.results.facets) {
            $scope.facets = []
            for (const [key, value] of Object.entries($scope.results.facets)) {
                $scope.facets.push(key)
            }
        }

        for(var i in $scope.results.hits) {
            var hit = $scope.results.hits[i];
            for(var ff in hit.fragments) {
                var fragments = hit.fragments[ff];
                var newFragments = [];
                for(var ffi in fragments) {
                    var fragment = fragments[ffi];
                    var saferFragment = $scope.manualEscapeHtmlExceptHighlighting(fragment);
                    newFragments.push(saferFragment);
                }
                hit.fragments[ff] = newFragments;
            }
            if (!hit.fragments) {
                hit.fragments = {};
            }
            for(var fv in hit.fields) {
                var fieldval = hit.fields[fv];
                if (hit.fragments[fv] === undefined) {
                    hit.fragments[fv] = [$scope.manualEscapeHtmlExceptHighlighting(""+fieldval)];
                }
            }
            if ($scope.decorateSearchHit) {
              $scope.decorateSearchHit(hit)
            }
        }
        if (data.took) {
            $scope.results.roundTook = $scope.roundTook(data.took);
        }
    };

    $scope.jumpToPage = function(pageNum, $event) {
        if ($event) {
            $event.preventDefault();
        }

        $scope.page = pageNum;
        $scope.runQuery();
    };

    if($location.search().p !== undefined) {
        var page = parseInt($location.search().p, 10);
        if (typeof page == 'number' && !isNaN(page) && isFinite(page) && page > 0 ){
            $scope.page = page;
        }
    }

    if($location.search().q !== undefined) {
        $scope.query = $location.search().q;
        $scope.runQuery();
    } else {
        if (!$scope.query &&
            lastQueryIndex == $scope.indexName &&
            lastQueryReq &&
            lastQueryRes) {
            $scope.query = lastQueryReq.q;
            $scope.errorMessage = null;
            $scope.errorMessageFull = null;
            $scope.results = null;
            $scope.numPages = 0;

            $scope.processResults(JSON.parse(lastQueryRes));

            $location.search('q', lastQueryReq.q);
        }
    }

    $scope.scopedIndexBucketName = function(name) {
        return obtainBucketScopeUndecoratedIndexName(name)[0];
    };

    $scope.scopedIndexScopeName = function(name) {
        return obtainBucketScopeUndecoratedIndexName(name)[1];
    }

    $scope.scopedIndexUndecoratedName = function(name) {
        return obtainBucketScopeUndecoratedIndexName(name)[2];
    };

    $scope.aceLoaded = function(editor) {
        editor.renderer.setPrintMarginColumn(false);
        editor.setSelectionStyle("text");
        editor.getSession().on("changeAnnotation", function() {
            var annot_list = editor.getSession().getAnnotations();
            if (annot_list && annot_list.length) for (var i=0; i < annot_list.length; i++)
              if (annot_list[i].type == "error") {
                $scope.editorError = "Error on row: " + annot_list[i].row + ": " + annot_list[i].text;
                return;
              }
            if (editor) {
                $scope.editorError = null;
            }
          });
        if (/^((?!chrome).)*safari/i.test(navigator.userAgent))
          editor.renderer.scrollBarV.width = 20; // fix for missing scrollbars in Safari
        editor.setValue($scope.jsonQuery, -1) // moves cursor to the start
        $scope.editor = editor;
    }

    $scope.editQuery = function(){
        $scope.queryEditMode = true;
    }

    $scope.executeQuery = function(){
        var editorValue = $scope.editor.getValue();
        let qr = JSON.parse(editorValue || "{}");
        $scope.query = editorValue;
        $scope.timeout = qr.ctl && qr.ctl.timeout ? qr.ctl.timeout : 0;
        $scope.consistencyLevel = qr.ctl && qr.ctl.consistency && qr.ctl.consistency.level ? qr.ctl.consistency.level : "";
        $scope.consistencyVectors = qr.ctl && qr.ctl.consistency && qr.ctl.consistency.vectors ? JSON.stringify(qr.ctl.consistency.vectors) : "{}";
        var j = JSON.stringify(PrepQueryRequest($scope), null, 2);
        $scope.jsonQuery = j;
        $scope.runNewQuery($scope.query);
        $scope.queryEditMode = false;
    }

    $scope.cancelQuery = function(){
        $scope.queryEditMode = false;
    }
<<<<<<< HEAD

    $scope.setQueryTab = function(newTab) {
        $scope.queryTab = newTab;
    }

    $scope.isQueryTab = function(tabNum) {
        return $scope.queryTab === tabNum
    }


=======
>>>>>>> 9f9edd6c
}

function queryMonitor($scope, $uibModal, $http){
    function notHidden(el) {
        return !(el === null || (el.offsetParent === null));
    }
    $scope.startPoller = function(){
        $scope.querySupervisorMap = {};
        $scope.queryFilterVal = "5ms";
        let query_poller = timer(0,5000);
        query_poller.pipe(takeWhile(()=>{
            return notHidden(document.getElementById("monitorTab"));
        })).subscribe(() => {
            $scope.monitorQuerySupervisor();
        });
    };

    var monitoring = true;
    $scope.getToggleLabel = function(){
        return monitoring ? "Pause" : "Resume";
    }
    $scope.toggleMonitorFlag = function(){
        monitoring = monitoring ? false : true;
    }
    $scope.getMonitorFlag = function(){
        return monitoring;
    }

    function transformTime(a){
        if (a.includes('ms')){
            var ms = a.indexOf('ms');
            return parseFloat(a.substring(0,ms));
        }
        var h = a.indexOf('h');
        if (h != -1) {
            a = a.substr(0, h) + '#' + a.substr(h + 1);
        }
        var m = a.indexOf('m');
        if (m != -1) {
            a = a.substr(0, m) + '#' + a.substr(m + 1);
        }
        var s = a.indexOf('s');
        if (s != -1) {
            a = a.substr(0, s) + '#' + a.substr(s + 1);
        }
        var sl = a.split('#');
        return (h == -1 ? 0 : parseFloat(sl[0]) * 60 * 60)
            + (m == -1 ? 0 : (h == -1 ? parseFloat(sl[0]) * 60 : (parseFloat(sl[1]) * 60)))
            + (s == -1 ? 0 : (m == -1 ? (h == -1 ? parseFloat(sl[0]):parseFloat(sl[1])):parseFloat(sl[2])));
    }
    var sortFlag = {}
    $scope.ascendingOrder = function(arg){
        return (typeof(sortFlag) != "undefined") && sortFlag.col == arg && sortFlag.order;
    }
    function sortActiveQueries(){
        if (Object.keys(sortFlag).length === 0) {
            return
        }
        var clone = {};
        if(sortFlag.col.localeCompare("queryID") == 0){
            clone = Object.keys($scope.querySupervisorMap).sort(
                (a, b) => sortFlag.order ? a.localeCompare(b) : b.localeCompare(a)
            ).reduce((r, k) => (r[k] = $scope.querySupervisorMap[k], r), {});
        }
        if(sortFlag.col.localeCompare("duration") == 0){
            clone = Object.fromEntries(
                Object.entries($scope.querySupervisorMap).sort(([,a],[,b]) =>
                sortFlag.order ? transformTime(a["executionTime"]) - transformTime(b["executionTime"]) :
                transformTime(b["executionTime"]) - transformTime(a["executionTime"])
            ));
        }
        $scope.querySupervisorMap = JSON.parse(JSON.stringify(clone));
    }
    $scope.updateSortFlag = function(arg){
        if (Object.keys(sortFlag).length === 0){
            sortFlag = {
                col: arg,
                order: true,
            }
        } else {
            sortFlag = {
                col: arg,
                order: arg == sortFlag.col ? !sortFlag.order : true
            }
        }
        sortActiveQueries()
    }

    $scope.noSlowRunningQueries = function(){
        return typeof($scope.querySupervisorMap) != "undefined" &&
                Object.keys($scope.querySupervisorMap).length == 0;
    };

    $scope.filterQueries = function(arg){
        $scope.queryFilterVal = arg;
        $scope.monitorQuerySupervisor();
    }

    $scope.monitorQuerySupervisor = function(){
        $http.get('/api/query/index/'+$scope.indexName+'?longerThan='+$scope.queryFilterVal).
        then(function(response) {
            var respMap = response.data;
            var totalActives = respMap["filteredActiveQueries"]["queryCount"];
            if (!monitoring){
                return
            }
            $scope.querySupervisorMap = {};
            if (totalActives == 0) {
                return
            }
            var queryMap = respMap["filteredActiveQueries"]["queryMap"];
            for (let key of Object.keys(queryMap)){
                var uuid = key.split('-')[0];
                $scope.querySupervisorMap[key] = queryMap[key];
                $scope.querySupervisorMap[key]["hostPort"] = $scope.nodeDefsByUUID[uuid]["hostPort"];
            }
            sortActiveQueries()
        }, function(response) {
            $scope.errorMessage = errorMessage(response.data, response.code);
            $scope.errorMessageFull = response.data;
        });
    };
    $scope.killQuery = function(ID){
        confirmDialog(
            $scope, $uibModal,
            "Confirm Abort Query",
            "Are you sure you want to abort this query?",
            "Abort Query"
        ).then(function success() {
            var queryID = ID.split('-')[1];
            var body = {
                uuid: ID.split('-')[0],
            };
            $http.post('/api/query/'+queryID+'/cancel', body).
            then(function(){
                delete $scope.querySupervisorMap[ID];
            }, function(response){
                $scope.errorMessage = errorMessage(response.data, response.code);
                $scope.errorMessageFull = response.data;
            });
        });
    }
}<|MERGE_RESOLUTION|>--- conflicted
+++ resolved
@@ -511,7 +511,6 @@
     $scope.cancelQuery = function(){
         $scope.queryEditMode = false;
     }
-<<<<<<< HEAD
 
     $scope.setQueryTab = function(newTab) {
         $scope.queryTab = newTab;
@@ -520,10 +519,6 @@
     $scope.isQueryTab = function(tabNum) {
         return $scope.queryTab === tabNum
     }
-
-
-=======
->>>>>>> 9f9edd6c
 }
 
 function queryMonitor($scope, $uibModal, $http){
