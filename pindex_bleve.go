--- conflicted
+++ resolved
@@ -61,14 +61,10 @@
 
 var FeatureGeoSpatial = "geoSpatial"
 
-<<<<<<< HEAD
 // Segment version since which multi version support is available.
 var FeatureBleveMultiSegmentSupportVersion = "segmentVersion:15"
-=======
+
 var FeatureVectorSearch = "vectors"
-
-var FeatureBlevePreferredSegmentVersion = fmt.Sprintf("segmentVersion:%d", BlevePreferredZapVersion)
->>>>>>> a4d90560
 
 var BleveMaxOpsPerBatch = 200 // Unlimited when <= 0.
 
@@ -659,17 +655,8 @@
 		// if no zap version is specified then assume the preferred
 		// zap version for newer indexes in a sufficiently advanced
 		// cluster, else consider the default zap version.
-<<<<<<< HEAD
 		if multiSegmentVersionSupported {
 			bp.Store["segmentVersion"] = BlevePreferredZapVersion
-=======
-		if segmentVersionSupported {
-			if vectorFieldsSpecifiedInMapping {
-				bp.Store["segmentVersion"] = BleveVectorZapVersion
-			} else {
-				bp.Store["segmentVersion"] = BlevePreferredZapVersion
-			}
->>>>>>> a4d90560
 		} else {
 			bp.Store["segmentVersion"] = BleveDefaultZapVersion
 		}
