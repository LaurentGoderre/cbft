--- conflicted
+++ resolved
@@ -87,16 +87,10 @@
 // BlevePreferredZapVersion is the recommended zap version for newer indexes.
 // This version needs to be bumped to reflect the latest recommended zap
 // version in any given release.
-<<<<<<< HEAD
 const BlevePreferredZapVersion = int(16)
-=======
-const BlevePreferredZapVersion = int(15)
-
-// Preview ZapVersion for indexes that come with vector search support.
-// FIXME: This is a temporary placeholder which will be removed once the
-// BlevePreferredZapVersion is updated to this. See: MB-59918
+
+// ZapVersion where Vector support was introduced.
 const BleveVectorZapVersion = int(16)
->>>>>>> 616d200a
 
 var defaultLimitingMinTime = 500
 var defaultLimitingMaxTime = 120000
@@ -602,11 +596,7 @@
 			// Vector indexing & search is NOT supported on this cluster
 			// (lower version or mixed lower version)
 			if vectorFieldsExistWithinIndexMapping(bp.Mapping) {
-<<<<<<< HEAD
-				return nil, fmt.Errorf("PrepareIndex, err: vector typed fields " +
-=======
 				return nil, cbgt.NewBadRequestError("PrepareIndex, err: vector typed fields " +
->>>>>>> 616d200a
 					"not supported in mixed version cluster")
 			}
 		}
@@ -617,17 +607,13 @@
 	// if segment version is specified then perform the validations.
 	if v, ok := bp.Store["segmentVersion"]; ok {
 		if zv, ok := v.(float64); ok {
-<<<<<<< HEAD
 			if !segmentVersionSupported && int(zv) != BleveDefaultZapVersion {
-=======
-			if !segmentVersionSupported && int(zv) >= BlevePreferredZapVersion {
->>>>>>> 616d200a
 				// if the cluster isn't advanced enough then err out
 				// on latest zap version request for new indexes.
 				return nil, cbgt.NewBadRequestError("PrepareIndex, err: zap version %d isn't "+
 					"supported in mixed version cluster", int(zv))
 			}
-			if int(zv) > BleveVectorZapVersion || int(zv) < BleveDefaultZapVersion {
+			if int(zv) > BlevePreferredZapVersion || int(zv) < BleveDefaultZapVersion {
 				return nil, cbgt.NewBadRequestError("PrepareIndex, err: zap version %d isn't "+
 					"supported", int(zv))
 			}
@@ -645,11 +631,7 @@
 		// zap version for newer indexes in a sufficiently advanced
 		// cluster, else consider the default zap version.
 		if segmentVersionSupported {
-			if vectorFieldsExistWithinIndexMapping(bp.Mapping) {
-				bp.Store["segmentVersion"] = BleveVectorZapVersion
-			} else {
-				bp.Store["segmentVersion"] = BlevePreferredZapVersion
-			}
+			bp.Store["segmentVersion"] = BlevePreferredZapVersion
 		} else {
 			bp.Store["segmentVersion"] = BleveDefaultZapVersion
 		}
